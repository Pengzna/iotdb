/*
 * Licensed to the Apache Software Foundation (ASF) under one
 * or more contributor license agreements.  See the NOTICE file
 * distributed with this work for additional information
 * regarding copyright ownership.  The ASF licenses this file
 * to you under the Apache License, Version 2.0 (the
 * "License"); you may not use this file except in compliance
 * with the License.  You may obtain a copy of the License at
 *
 *     http://www.apache.org/licenses/LICENSE-2.0
 *
 * Unless required by applicable law or agreed to in writing,
 * software distributed under the License is distributed on an
 * "AS IS" BASIS, WITHOUT WARRANTIES OR CONDITIONS OF ANY
 * KIND, either express or implied.  See the License for the
 * specific language governing permissions and limitations
 * under the License.
 */

package org.apache.iotdb.db.pipe.extractor.dataregion.realtime.listener;

import org.apache.iotdb.commons.pipe.config.PipeConfig;
import org.apache.iotdb.db.pipe.agent.PipeDataNodeAgent;
import org.apache.iotdb.db.pipe.consensus.deletion.DeletionResource;
import org.apache.iotdb.db.pipe.consensus.deletion.DeletionResourceManager;
import org.apache.iotdb.db.pipe.event.realtime.PipeRealtimeEventFactory;
import org.apache.iotdb.db.pipe.extractor.dataregion.realtime.PipeRealtimeDataRegionExtractor;
import org.apache.iotdb.db.pipe.extractor.dataregion.realtime.assigner.PipeDataRegionAssigner;
import org.apache.iotdb.db.queryengine.plan.planner.plan.node.write.DeleteDataNode;
import org.apache.iotdb.db.queryengine.plan.planner.plan.node.write.InsertNode;
import org.apache.iotdb.db.storageengine.dataregion.tsfile.TsFileResource;
import org.apache.iotdb.db.storageengine.dataregion.wal.utils.WALEntryHandler;

import java.util.Objects;
import java.util.concurrent.ConcurrentHashMap;
import java.util.concurrent.ConcurrentMap;
import java.util.concurrent.atomic.AtomicInteger;

/**
 * PipeInsertionEventListener is a singleton in each data node.
 *
 * <p>It is used to listen to events from storage engine and publish them to pipe engine.
 *
 * <p>2 kinds of events are extracted: 1. level-0 tsfile sealed event 2. insertion operation event
 *
 * <p>All events extracted by this listener will be first published to different
 * PipeEventDataRegionAssigners (identified by data region id), and then PipeEventDataRegionAssigner
 * will filter events and assign them to different PipeRealtimeEventDataRegionExtractors.
 */
public class PipeInsertionDataNodeListener {
  private final ConcurrentMap<String, PipeDataRegionAssigner> dataRegionId2Assigner =
      new ConcurrentHashMap<>();

  private final AtomicInteger listenToTsFileExtractorCount = new AtomicInteger(0);
  private final AtomicInteger listenToInsertNodeExtractorCount = new AtomicInteger(0);

  //////////////////////////// start & stop ////////////////////////////

  public synchronized void startListenAndAssign(
      String dataRegionId, PipeRealtimeDataRegionExtractor extractor) {
    dataRegionId2Assigner
        .computeIfAbsent(dataRegionId, o -> new PipeDataRegionAssigner(dataRegionId))
        .startAssignTo(extractor);

    if (extractor.isNeedListenToTsFile()) {
      listenToTsFileExtractorCount.incrementAndGet();
    }
    if (extractor.isNeedListenToInsertNode()) {
      listenToInsertNodeExtractorCount.incrementAndGet();
    }
  }

  public synchronized void stopListenAndAssign(
      String dataRegionId, PipeRealtimeDataRegionExtractor extractor) {
    final PipeDataRegionAssigner assigner = dataRegionId2Assigner.get(dataRegionId);
    if (assigner == null) {
      return;
    }

    assigner.stopAssignTo(extractor);

    if (extractor.isNeedListenToTsFile()) {
      listenToTsFileExtractorCount.decrementAndGet();
    }
    if (extractor.isNeedListenToInsertNode()) {
      listenToInsertNodeExtractorCount.decrementAndGet();
    }

    if (assigner.notMoreExtractorNeededToBeAssigned()) {
      // The removed assigner will is the same as the one referenced by the variable `assigner`
      dataRegionId2Assigner.remove(dataRegionId);
      // This will help to release the memory occupied by the assigner
      assigner.close();
    }
  }

  //////////////////////////// listen to events ////////////////////////////

  public void listenToTsFile(
      String dataRegionId,
      String databaseName,
      TsFileResource tsFileResource,
      boolean isLoaded,
      boolean isGeneratedByPipe) {
    // We don't judge whether listenToTsFileExtractorCount.get() == 0 here on purpose
    // because extractors may use tsfile events when some exceptions occur in the
    // insert nodes listening process.

    final PipeDataRegionAssigner assigner = dataRegionId2Assigner.get(dataRegionId);

    // only events from registered data region will be extracted
    if (assigner == null) {
      return;
    }

    assigner.publishToAssign(
        PipeRealtimeEventFactory.createRealtimeEvent(
            databaseName, tsFileResource, isLoaded, isGeneratedByPipe));
  }

  public void listenToInsertNode(
      String dataRegionId,
      String databaseName,
      WALEntryHandler walEntryHandler,
      InsertNode insertNode,
      TsFileResource tsFileResource) {
    if (listenToInsertNodeExtractorCount.get() == 0) {
      return;
    }

    final PipeDataRegionAssigner assigner = dataRegionId2Assigner.get(dataRegionId);

    // only events from registered data region will be extracted
    if (assigner == null) {
      return;
    }

    assigner.publishToAssign(
        PipeRealtimeEventFactory.createRealtimeEvent(
            databaseName, walEntryHandler, insertNode, tsFileResource));
  }

  public DeletionResource listenToDeleteData(final String regionId, final DeleteDataNode node) {
    final PipeDataRegionAssigner assigner = dataRegionId2Assigner.get(regionId);
    // only events from registered data region will be extracted
    if (assigner == null) {
      return null;
    }

    final DeletionResource deletionResource;
    // register a deletionResource and return it to DataRegion
    final DeletionResourceManager manager = DeletionResourceManager.getInstance(regionId);
    // deleteNode generated by remote consensus leader shouldn't be persisted to DAL.
    if (Objects.nonNull(manager) && DeletionResource.isDeleteNodeGeneratedInLocalByIoTV2(node)) {
      deletionResource = manager.registerDeletionResource(node);
      // if persist failed, skip sending/publishing this event to keep consistency with the
      // behavior of storage engine.
      if (deletionResource.waitForResult() == DeletionResource.Status.FAILURE) {
        return deletionResource;
      }
    } else {
      deletionResource = null;
    }

    assigner.publishToAssign(PipeRealtimeEventFactory.createRealtimeEvent(node));

    return deletionResource;
  }

  public void listenToHeartbeat(boolean shouldPrintMessage) {
    dataRegionId2Assigner.forEach(
        (key, value) ->
            value.publishToAssign(
                PipeRealtimeEventFactory.createRealtimeEvent(key, shouldPrintMessage)));
  }

<<<<<<< HEAD
=======
  // TODO: record database name in enriched events?
  public void listenToDeleteData(DeleteDataNode node) {
    dataRegionId2Assigner.forEach(
        (key, value) -> value.publishToAssign(PipeRealtimeEventFactory.createRealtimeEvent(node)));
  }

>>>>>>> db4fd972
  /////////////////////////////// singleton ///////////////////////////////

  private PipeInsertionDataNodeListener() {
    PipeDataNodeAgent.runtime()
        .registerPeriodicalJob(
            "PipeInsertionDataNodeListener#listenToHeartbeat(false)",
            () -> listenToHeartbeat(false),
            PipeConfig.getInstance().getPipeSubtaskExecutorCronHeartbeatEventIntervalSeconds());
  }

  public static PipeInsertionDataNodeListener getInstance() {
    return PipeChangeDataCaptureListenerHolder.INSTANCE;
  }

  private static class PipeChangeDataCaptureListenerHolder {
    private static final PipeInsertionDataNodeListener INSTANCE =
        new PipeInsertionDataNodeListener();
  }
}<|MERGE_RESOLUTION|>--- conflicted
+++ resolved
@@ -140,6 +140,7 @@
             databaseName, walEntryHandler, insertNode, tsFileResource));
   }
 
+    // TODO: record database name in enriched events?
   public DeletionResource listenToDeleteData(final String regionId, final DeleteDataNode node) {
     final PipeDataRegionAssigner assigner = dataRegionId2Assigner.get(regionId);
     // only events from registered data region will be extracted
@@ -174,15 +175,11 @@
                 PipeRealtimeEventFactory.createRealtimeEvent(key, shouldPrintMessage)));
   }
 
-<<<<<<< HEAD
-=======
-  // TODO: record database name in enriched events?
   public void listenToDeleteData(DeleteDataNode node) {
     dataRegionId2Assigner.forEach(
         (key, value) -> value.publishToAssign(PipeRealtimeEventFactory.createRealtimeEvent(node)));
   }
 
->>>>>>> db4fd972
   /////////////////////////////// singleton ///////////////////////////////
 
   private PipeInsertionDataNodeListener() {
