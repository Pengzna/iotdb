/*
 * Licensed to the Apache Software Foundation (ASF) under one
 * or more contributor license agreements.  See the NOTICE file
 * distributed with this work for additional information
 * regarding copyright ownership.  The ASF licenses this file
 * to you under the Apache License, Version 2.0 (the
 * "License"); you may not use this file except in compliance
 * with the License.  You may obtain a copy of the License at
 *
 *     http://www.apache.org/licenses/LICENSE-2.0
 *
 * Unless required by applicable law or agreed to in writing,
 * software distributed under the License is distributed on an
 * "AS IS" BASIS, WITHOUT WARRANTIES OR CONDITIONS OF ANY
 * KIND, either express or implied.  See the License for the
 * specific language governing permissions and limitations
 * under the License.
 */

package org.apache.iotdb.db.pipe.agent.task;

import org.apache.iotdb.commons.consensus.DataRegionId;
import org.apache.iotdb.commons.consensus.SchemaRegionId;
import org.apache.iotdb.commons.consensus.index.ProgressIndex;
import org.apache.iotdb.commons.consensus.index.impl.MetaProgressIndex;
import org.apache.iotdb.commons.exception.IllegalPathException;
import org.apache.iotdb.commons.pipe.agent.task.PipeTaskAgent;
import org.apache.iotdb.commons.pipe.config.PipeConfig;
import org.apache.iotdb.commons.pipe.config.constant.PipeExtractorConstant;
import org.apache.iotdb.commons.pipe.task.PipeTask;
import org.apache.iotdb.commons.pipe.task.meta.PipeMeta;
import org.apache.iotdb.commons.pipe.task.meta.PipeStaticMeta;
import org.apache.iotdb.commons.pipe.task.meta.PipeStatus;
import org.apache.iotdb.commons.pipe.task.meta.PipeTaskMeta;
import org.apache.iotdb.commons.pipe.task.meta.PipeType;
import org.apache.iotdb.commons.service.metric.MetricService;
import org.apache.iotdb.commons.service.metric.enums.Tag;
import org.apache.iotdb.consensus.exception.ConsensusException;
import org.apache.iotdb.consensus.pipe.consensuspipe.ConsensusPipeName;
import org.apache.iotdb.db.conf.IoTDBConfig;
import org.apache.iotdb.db.conf.IoTDBDescriptor;
import org.apache.iotdb.db.consensus.SchemaRegionConsensusImpl;
import org.apache.iotdb.db.pipe.agent.PipeAgent;
import org.apache.iotdb.db.pipe.extractor.dataregion.DataRegionListeningFilter;
import org.apache.iotdb.db.pipe.extractor.dataregion.IoTDBDataRegionExtractor;
import org.apache.iotdb.db.pipe.extractor.dataregion.realtime.listener.PipeInsertionDataNodeListener;
import org.apache.iotdb.db.pipe.extractor.schemaregion.SchemaRegionListeningFilter;
import org.apache.iotdb.db.pipe.metric.PipeDataNodeRemainingEventAndTimeMetrics;
import org.apache.iotdb.db.pipe.metric.PipeDataRegionExtractorMetrics;
import org.apache.iotdb.db.pipe.resource.PipeResourceManager;
import org.apache.iotdb.db.pipe.task.PipeDataNodeTask;
import org.apache.iotdb.db.pipe.task.builder.PipeDataNodeBuilder;
import org.apache.iotdb.db.pipe.task.builder.PipeDataNodeTaskBuilder;
import org.apache.iotdb.db.queryengine.plan.planner.plan.node.PlanNodeId;
import org.apache.iotdb.db.queryengine.plan.planner.plan.node.pipe.PipeOperateSchemaQueueNode;
import org.apache.iotdb.db.schemaengine.SchemaEngine;
import org.apache.iotdb.db.storageengine.StorageEngine;
import org.apache.iotdb.db.storageengine.dataregion.wal.WALManager;
import org.apache.iotdb.metrics.utils.MetricLevel;
import org.apache.iotdb.metrics.utils.SystemMetric;
import org.apache.iotdb.mpp.rpc.thrift.TDataNodeHeartbeatResp;
import org.apache.iotdb.mpp.rpc.thrift.TPipeHeartbeatReq;
import org.apache.iotdb.mpp.rpc.thrift.TPipeHeartbeatResp;
import org.apache.iotdb.mpp.rpc.thrift.TPushPipeMetaRespExceptionMessage;
import org.apache.iotdb.pipe.api.customizer.parameter.PipeParameters;
import org.apache.iotdb.pipe.api.exception.PipeException;

import com.google.common.collect.ImmutableMap;
import org.apache.thrift.TException;
import org.apache.tsfile.utils.Pair;
import org.slf4j.Logger;
import org.slf4j.LoggerFactory;

import java.io.IOException;
import java.nio.ByteBuffer;
import java.util.ArrayList;
import java.util.Arrays;
import java.util.Collections;
import java.util.HashMap;
import java.util.HashSet;
import java.util.List;
import java.util.Map;
import java.util.Objects;
import java.util.Optional;
import java.util.Set;
import java.util.stream.Collectors;
import java.util.stream.StreamSupport;

public class PipeDataNodeTaskAgent extends PipeTaskAgent {

  private static final Logger LOGGER = LoggerFactory.getLogger(PipeDataNodeTaskAgent.class);

  protected static final IoTDBConfig CONFIG = IoTDBDescriptor.getInstance().getConfig();

  ////////////////////////// Pipe Task Management Entry //////////////////////////

  @Override
  protected boolean isShutdown() {
    return PipeAgent.runtime().isShutdown();
  }

  @Override
  protected Map<Integer, PipeTask> buildPipeTasks(final PipeMeta pipeMetaFromConfigNode)
      throws IllegalPathException {
    return new PipeDataNodeBuilder(pipeMetaFromConfigNode).build();
  }

  ///////////////////////// Manage by regionGroupId /////////////////////////

  @Override
  protected void createPipeTask(
      final int consensusGroupId,
      final PipeStaticMeta pipeStaticMeta,
      final PipeTaskMeta pipeTaskMeta)
      throws IllegalPathException {
    if (pipeTaskMeta.getLeaderNodeId() == CONFIG.getDataNodeId()) {
      final PipeParameters extractorParameters = pipeStaticMeta.getExtractorParameters();
      final boolean needConstructDataRegionTask =
          StorageEngine.getInstance()
                  .getAllDataRegionIds()
                  .contains(new DataRegionId(consensusGroupId))
              && DataRegionListeningFilter.shouldDataRegionBeListened(extractorParameters);
      final boolean needConstructSchemaRegionTask =
          SchemaEngine.getInstance()
                  .getAllSchemaRegionIds()
                  .contains(new SchemaRegionId(consensusGroupId))
              && !SchemaRegionListeningFilter.parseListeningPlanTypeSet(extractorParameters)
                  .isEmpty();

      // Advance the extractor parameters parsing logic to avoid creating un-relevant pipeTasks
      if (needConstructDataRegionTask || needConstructSchemaRegionTask) {
        final PipeDataNodeTask pipeTask =
            new PipeDataNodeTaskBuilder(pipeStaticMeta, consensusGroupId, pipeTaskMeta).build();
        pipeTask.create();
        pipeTaskManager.addPipeTask(pipeStaticMeta, consensusGroupId, pipeTask);
      }
    }

    pipeMetaKeeper
        .getPipeMeta(pipeStaticMeta.getPipeName())
        .getRuntimeMeta()
        .getConsensusGroupId2TaskMetaMap()
        .put(consensusGroupId, pipeTaskMeta);
  }

  @Override
  public List<TPushPipeMetaRespExceptionMessage> handlePipeMetaChangesInternal(
      final List<PipeMeta> pipeMetaListFromCoordinator) {
    // Do nothing if the node is removing or removed
    if (isShutdown()) {
      return Collections.emptyList();
    }

    final List<TPushPipeMetaRespExceptionMessage> exceptionMessages =
        super.handlePipeMetaChangesInternal(pipeMetaListFromCoordinator);

    try {
      final Set<Integer> validSchemaRegionIds =
          clearSchemaRegionListeningQueueIfNecessary(pipeMetaListFromCoordinator);
      closeSchemaRegionListeningQueueIfNecessary(validSchemaRegionIds, exceptionMessages);
    } catch (final Exception e) {
      throw new PipeException("Failed to clear/close schema region listening queue.", e);
    }

    return exceptionMessages;
  }

  private Set<Integer> clearSchemaRegionListeningQueueIfNecessary(
      final List<PipeMeta> pipeMetaListFromCoordinator) throws IllegalPathException {
    final Map<Integer, Long> schemaRegionId2ListeningQueueNewFirstIndex = new HashMap<>();

    // Check each pipe
    for (final PipeMeta pipeMetaFromCoordinator : pipeMetaListFromCoordinator) {
      if (SchemaRegionListeningFilter.parseListeningPlanTypeSet(
              pipeMetaFromCoordinator.getStaticMeta().getExtractorParameters())
          .isEmpty()) {
        continue;
      }

      // Check each schema region in a pipe
      final Map<Integer, PipeTaskMeta> groupId2TaskMetaMap =
          pipeMetaFromCoordinator.getRuntimeMeta().getConsensusGroupId2TaskMetaMap();
      for (final SchemaRegionId regionId : SchemaEngine.getInstance().getAllSchemaRegionIds()) {
        final int id = regionId.getId();
        final PipeTaskMeta pipeTaskMeta = groupId2TaskMetaMap.get(id);
        if (pipeTaskMeta == null) {
          continue;
        }

        final ProgressIndex progressIndex = pipeTaskMeta.getProgressIndex();
        if (progressIndex instanceof MetaProgressIndex) {
          if (((MetaProgressIndex) progressIndex).getIndex() + 1
              < schemaRegionId2ListeningQueueNewFirstIndex.getOrDefault(id, Long.MAX_VALUE)) {
            schemaRegionId2ListeningQueueNewFirstIndex.put(
                id, ((MetaProgressIndex) progressIndex).getIndex() + 1);
          }
        } else {
          // Do not clear "minimumProgressIndex"s related queues to avoid clearing
          // the queue when there are schema tasks just started and transferring
          schemaRegionId2ListeningQueueNewFirstIndex.put(id, 0L);
        }
      }
    }

    schemaRegionId2ListeningQueueNewFirstIndex.forEach(
        (schemaRegionId, listeningQueueNewFirstIndex) ->
            PipeAgent.runtime()
                .schemaListener(new SchemaRegionId(schemaRegionId))
                .removeBefore(listeningQueueNewFirstIndex));

    return schemaRegionId2ListeningQueueNewFirstIndex.keySet();
  }

  private void closeSchemaRegionListeningQueueIfNecessary(
      final Set<Integer> validSchemaRegionIds,
      final List<TPushPipeMetaRespExceptionMessage> exceptionMessages) {
    if (!exceptionMessages.isEmpty()) {
      return;
    }

    PipeAgent.runtime()
        .listeningSchemaRegionIds()
        .forEach(
            schemaRegionId -> {
              if (!validSchemaRegionIds.contains(schemaRegionId.getId())
                  && PipeAgent.runtime().isSchemaLeaderReady(schemaRegionId)) {
                try {
                  SchemaRegionConsensusImpl.getInstance()
                      .write(
                          schemaRegionId,
                          new PipeOperateSchemaQueueNode(new PlanNodeId(""), false));
                } catch (final ConsensusException e) {
                  throw new PipeException(
                      "Failed to close listening queue for SchemaRegion " + schemaRegionId, e);
                }
              }
            });
  }

  @Override
  protected boolean dropPipe(final String pipeName, final long creationTime) {
    if (!super.dropPipe(pipeName, creationTime)) {
      return false;
    }

    PipeDataNodeRemainingEventAndTimeMetrics.getInstance()
        .deregister(pipeName + "_" + creationTime);

    return true;
  }

  @Override
  protected boolean dropPipe(final String pipeName) {
    if (!super.dropPipe(pipeName)) {
      return false;
    }

    final PipeMeta pipeMeta = pipeMetaKeeper.getPipeMeta(pipeName);
    if (Objects.nonNull(pipeMeta)) {
      final long creationTime = pipeMeta.getStaticMeta().getCreationTime();
      PipeDataNodeRemainingEventAndTimeMetrics.getInstance()
          .deregister(pipeName + "_" + creationTime);
    }

    return true;
  }

  public void stopAllPipesWithCriticalException() {
    super.stopAllPipesWithCriticalException(CONFIG.getDataNodeId());
  }

  ///////////////////////// Heartbeat /////////////////////////

  public void collectPipeMetaList(final TDataNodeHeartbeatResp resp) throws TException {
    // Try the lock instead of directly acquire it to prevent the block of the cluster heartbeat
    // 10s is the half of the HEARTBEAT_TIMEOUT_TIME defined in class BaseNodeCache in ConfigNode
    if (!tryReadLockWithTimeOut(10)) {
      return;
    }
    try {
      collectPipeMetaListInternal(resp);
    } finally {
      releaseReadLock();
    }
  }

  private void collectPipeMetaListInternal(final TDataNodeHeartbeatResp resp) throws TException {
    // Do nothing if data node is removing or removed, or request does not need pipe meta list
    if (PipeAgent.runtime().isShutdown()) {
      return;
    }

    final Set<Integer> dataRegionIds =
        StorageEngine.getInstance().getAllDataRegionIds().stream()
            .map(DataRegionId::getId)
            .collect(Collectors.toSet());

    final List<ByteBuffer> pipeMetaBinaryList = new ArrayList<>();
    final List<Boolean> pipeCompletedList = new ArrayList<>();
    final List<Long> pipeRemainingEventCountList = new ArrayList<>();
    final List<Double> pipeRemainingTimeList = new ArrayList<>();
    try {
      final Optional<Logger> logger =
          PipeResourceManager.log()
              .schedule(
                  PipeDataNodeTaskAgent.class,
                  PipeConfig.getInstance().getPipeMetaReportMaxLogNumPerRound(),
                  PipeConfig.getInstance().getPipeMetaReportMaxLogIntervalRounds(),
                  pipeMetaKeeper.getPipeMetaCount());
      for (final PipeMeta pipeMeta : pipeMetaKeeper.getPipeMetaList()) {
        pipeMetaBinaryList.add(pipeMeta.serialize());

        final PipeStaticMeta staticMeta = pipeMeta.getStaticMeta();

        final Map<Integer, PipeTask> pipeTaskMap = pipeTaskManager.getPipeTasks(staticMeta);
        final boolean isAllDataRegionCompleted =
            pipeTaskMap == null
                || pipeTaskMap.entrySet().stream()
                    .filter(entry -> dataRegionIds.contains(entry.getKey()))
                    .allMatch(entry -> ((PipeDataNodeTask) entry.getValue()).isCompleted());
        final boolean includeDataAndNeedDrop =
            DataRegionListeningFilter.parseInsertionDeletionListeningOptionPair(
                        pipeMeta.getStaticMeta().getExtractorParameters())
                    .getLeft()
                && pipeMeta
                    .getStaticMeta()
                    .getExtractorParameters()
                    .getStringOrDefault(
                        Arrays.asList(
                            PipeExtractorConstant.EXTRACTOR_MODE_KEY,
                            PipeExtractorConstant.SOURCE_MODE_KEY),
                        PipeExtractorConstant.EXTRACTOR_MODE_DEFAULT_VALUE)
                    .equalsIgnoreCase(PipeExtractorConstant.EXTRACTOR_MODE_QUERY_VALUE);

        final boolean isCompleted = isAllDataRegionCompleted && includeDataAndNeedDrop;
        final Pair<Long, Double> remainingEventAndTime =
            PipeDataNodeRemainingEventAndTimeMetrics.getInstance()
                .getRemainingEventAndTime(staticMeta.getPipeName(), staticMeta.getCreationTime());
        pipeCompletedList.add(isCompleted);
        pipeRemainingEventCountList.add(remainingEventAndTime.getLeft());
        pipeRemainingTimeList.add(remainingEventAndTime.getRight());

        logger.ifPresent(
            l ->
                l.info(
                    "Reporting pipe meta: {}, isCompleted: {}, remainingEventCount: {}, estimatedRemainingTime: {}",
                    pipeMeta.coreReportMessage(),
                    isCompleted,
                    remainingEventAndTime.getLeft(),
                    remainingEventAndTime.getRight()));
      }
      LOGGER.info("Reported {} pipe metas.", pipeMetaBinaryList.size());
    } catch (final IOException | IllegalPathException e) {
      throw new TException(e);
    }
    resp.setPipeMetaList(pipeMetaBinaryList);
    resp.setPipeCompletedList(pipeCompletedList);
    resp.setPipeRemainingEventCountList(pipeRemainingEventCountList);
    resp.setPipeRemainingTimeList(pipeRemainingTimeList);
    PipeInsertionDataNodeListener.getInstance().listenToHeartbeat(true);
  }

  @Override
  protected void collectPipeMetaListInternal(
      final TPipeHeartbeatReq req, final TPipeHeartbeatResp resp) throws TException {
    // Do nothing if data node is removing or removed, or request does not need pipe meta list
    if (PipeAgent.runtime().isShutdown()) {
      return;
    }
    LOGGER.info("Received pipe heartbeat request {} from config node.", req.heartbeatId);

    final Set<Integer> dataRegionIds =
        StorageEngine.getInstance().getAllDataRegionIds().stream()
            .map(DataRegionId::getId)
            .collect(Collectors.toSet());

    final List<ByteBuffer> pipeMetaBinaryList = new ArrayList<>();
    final List<Boolean> pipeCompletedList = new ArrayList<>();
    final List<Long> pipeRemainingEventCountList = new ArrayList<>();
    final List<Double> pipeRemainingTimeList = new ArrayList<>();
    try {
      final Optional<Logger> logger =
          PipeResourceManager.log()
              .schedule(
                  PipeDataNodeTaskAgent.class,
                  PipeConfig.getInstance().getPipeMetaReportMaxLogNumPerRound(),
                  PipeConfig.getInstance().getPipeMetaReportMaxLogIntervalRounds(),
                  pipeMetaKeeper.getPipeMetaCount());
      for (final PipeMeta pipeMeta : pipeMetaKeeper.getPipeMetaList()) {
        pipeMetaBinaryList.add(pipeMeta.serialize());

        final PipeStaticMeta staticMeta = pipeMeta.getStaticMeta();

        final Map<Integer, PipeTask> pipeTaskMap = pipeTaskManager.getPipeTasks(staticMeta);
        final boolean isAllDataRegionCompleted =
            pipeTaskMap == null
                || pipeTaskMap.entrySet().stream()
                    .filter(entry -> dataRegionIds.contains(entry.getKey()))
                    .allMatch(entry -> ((PipeDataNodeTask) entry.getValue()).isCompleted());
        final boolean includeDataAndNeedDrop =
            DataRegionListeningFilter.parseInsertionDeletionListeningOptionPair(
                        pipeMeta.getStaticMeta().getExtractorParameters())
                    .getLeft()
                && pipeMeta
                    .getStaticMeta()
                    .getExtractorParameters()
                    .getStringOrDefault(
                        Arrays.asList(
                            PipeExtractorConstant.EXTRACTOR_MODE_KEY,
                            PipeExtractorConstant.SOURCE_MODE_KEY),
                        PipeExtractorConstant.EXTRACTOR_MODE_DEFAULT_VALUE)
                    .equalsIgnoreCase(PipeExtractorConstant.EXTRACTOR_MODE_QUERY_VALUE);

        final boolean isCompleted = isAllDataRegionCompleted && includeDataAndNeedDrop;
        final Pair<Long, Double> remainingEventAndTime =
            PipeDataNodeRemainingEventAndTimeMetrics.getInstance()
                .getRemainingEventAndTime(staticMeta.getPipeName(), staticMeta.getCreationTime());
        pipeCompletedList.add(isCompleted);
        pipeRemainingEventCountList.add(remainingEventAndTime.getLeft());
        pipeRemainingTimeList.add(remainingEventAndTime.getRight());

        logger.ifPresent(
            l ->
                l.info(
                    "Reporting pipe meta: {}, isCompleted: {}, remainingEventCount: {}, estimatedRemainingTime: {}",
                    pipeMeta.coreReportMessage(),
                    isCompleted,
                    remainingEventAndTime.getLeft(),
                    remainingEventAndTime.getRight()));
      }
      LOGGER.info("Reported {} pipe metas.", pipeMetaBinaryList.size());
    } catch (final IOException | IllegalPathException e) {
      throw new TException(e);
    }
    resp.setPipeMetaList(pipeMetaBinaryList);
    resp.setPipeCompletedList(pipeCompletedList);
    resp.setPipeRemainingEventCountList(pipeRemainingEventCountList);
    resp.setPipeRemainingTimeList(pipeRemainingTimeList);
    PipeInsertionDataNodeListener.getInstance().listenToHeartbeat(true);
  }

  ///////////////////////// Restart Logic /////////////////////////

  public void restartAllStuckPipes() {
    if (!tryWriteLockWithTimeOut(5)) {
      return;
    }
    try {
      restartAllStuckPipesInternal();
    } finally {
      releaseWriteLock();
    }
  }

  private void restartAllStuckPipesInternal() {
    final Map<String, IoTDBDataRegionExtractor> taskId2ExtractorMap =
        PipeDataRegionExtractorMetrics.getInstance().getExtractorMap();

    final Set<PipeMeta> stuckPipes = new HashSet<>();
    for (final PipeMeta pipeMeta : pipeMetaKeeper.getPipeMetaList()) {
      final String pipeName = pipeMeta.getStaticMeta().getPipeName();
      final List<IoTDBDataRegionExtractor> extractors =
          taskId2ExtractorMap.values().stream()
              .filter(e -> e.getPipeName().equals(pipeName) && e.shouldExtractInsertion())
              .collect(Collectors.toList());

      if (extractors.isEmpty()) {
        continue;
      }

      // Extractors of this pipe might not pin too much MemTables,
      // still need to check if linked-and-deleted TsFile count exceeds limit.
      // Typically, if deleted tsFiles are too abundant all pipes may need to restart.
      if ((CONFIG.isEnableSeqSpaceCompaction()
              || CONFIG.isEnableUnseqSpaceCompaction()
              || CONFIG.isEnableCrossSpaceCompaction())
          && mayDeletedTsFileSizeReachDangerousThreshold()) {
        LOGGER.warn(
            "Pipe {} needs to restart because too many TsFiles are out-of-date.",
            pipeMeta.getStaticMeta());
        stuckPipes.add(pipeMeta);
        continue;
      }

      // Only restart the stream mode pipes for releasing memTables.
      if (extractors.get(0).isStreamMode()
          && extractors.stream().anyMatch(IoTDBDataRegionExtractor::hasConsumedAllHistoricalTsFiles)
          && (mayMemTablePinnedCountReachDangerousThreshold()
              || mayWalSizeReachThrottleThreshold())) {
        // Extractors of this pipe may be stuck and is pinning too many MemTables.
        LOGGER.warn(
            "Pipe {} needs to restart because too many memTables are pinned.",
            pipeMeta.getStaticMeta());
        stuckPipes.add(pipeMeta);
      }
    }

    // Restart all stuck pipes
    stuckPipes.parallelStream().forEach(this::restartStuckPipe);
  }

  private boolean mayDeletedTsFileSizeReachDangerousThreshold() {
    try {
      final long linkedButDeletedTsFileSize =
          PipeResourceManager.tsfile().getTotalLinkedButDeletedTsfileSize();
      final double totalDisk =
          MetricService.getInstance()
              .getAutoGauge(
                  SystemMetric.SYS_DISK_TOTAL_SPACE.toString(),
                  MetricLevel.CORE,
                  Tag.NAME.toString(),
                  // This "system" should stay the same with the one in
                  // DataNodeInternalRPCServiceImpl.
                  "system")
              .getValue();
      return linkedButDeletedTsFileSize > 0
          && totalDisk > 0
          && linkedButDeletedTsFileSize
              > PipeConfig.getInstance().getPipeMaxAllowedLinkedDeletedTsFileDiskUsagePercentage()
                  * totalDisk;
    } catch (final Exception e) {
      LOGGER.warn("Failed to judge if deleted TsFile size reaches dangerous threshold.", e);
      return false;
    }
  }

  private boolean mayMemTablePinnedCountReachDangerousThreshold() {
    return PipeResourceManager.wal().getPinnedWalCount()
        >= 10 * PipeConfig.getInstance().getPipeMaxAllowedPinnedMemTableCount();
  }

  private boolean mayWalSizeReachThrottleThreshold() {
    return 3 * WALManager.getInstance().getTotalDiskUsage() > 2 * CONFIG.getThrottleThreshold();
  }

  private void restartStuckPipe(final PipeMeta pipeMeta) {
    LOGGER.warn("Pipe {} will be restarted because of stuck.", pipeMeta.getStaticMeta());
    final long startTime = System.currentTimeMillis();
    changePipeStatusBeforeRestart(pipeMeta.getStaticMeta().getPipeName());
    handleSinglePipeMetaChangesInternal(pipeMeta);
    LOGGER.warn(
        "Pipe {} was restarted because of stuck, time cost: {} ms.",
        pipeMeta.getStaticMeta(),
        System.currentTimeMillis() - startTime);
  }

  private void changePipeStatusBeforeRestart(final String pipeName) {
    final PipeMeta pipeMeta = pipeMetaKeeper.getPipeMeta(pipeName);
    final Map<Integer, PipeTask> pipeTasks = pipeTaskManager.getPipeTasks(pipeMeta.getStaticMeta());
    final Set<Integer> taskRegionIds = new HashSet<>(pipeTasks.keySet());
    final Set<Integer> dataRegionIds =
        StorageEngine.getInstance().getAllDataRegionIds().stream()
            .map(DataRegionId::getId)
            .collect(Collectors.toSet());
    final Set<PipeTask> dataRegionPipeTasks =
        taskRegionIds.stream()
            .filter(dataRegionIds::contains)
            .map(regionId -> pipeTaskManager.removePipeTask(pipeMeta.getStaticMeta(), regionId))
            .filter(Objects::nonNull)
            .collect(Collectors.toSet());

    // Drop data region tasks
    dataRegionPipeTasks.parallelStream().forEach(PipeTask::drop);

    // Stop schema region tasks
    pipeTaskManager.getPipeTasks(pipeMeta.getStaticMeta()).values().parallelStream()
        .forEach(PipeTask::stop);

    // Re-create data region tasks
    dataRegionPipeTasks.parallelStream()
        .forEach(
            pipeTask -> {
              final PipeTask newPipeTask =
                  new PipeDataNodeTaskBuilder(
                          pipeMeta.getStaticMeta(),
                          ((PipeDataNodeTask) pipeTask).getRegionId(),
                          pipeMeta
                              .getRuntimeMeta()
                              .getConsensusGroupId2TaskMetaMap()
                              .get(((PipeDataNodeTask) pipeTask).getRegionId()))
                      .build();
              newPipeTask.create();
              pipeTaskManager.addPipeTask(
                  pipeMeta.getStaticMeta(),
                  ((PipeDataNodeTask) pipeTask).getRegionId(),
                  newPipeTask);
            });

    // Set pipe meta status to STOPPED
    pipeMeta.getRuntimeMeta().getStatus().set(PipeStatus.STOPPED);
  }

  ///////////////////////// Terminate Logic /////////////////////////

  public void markCompleted(final String pipeName, final int regionId) {
    acquireWriteLock();
    try {
      if (pipeMetaKeeper.containsPipeMeta(pipeName)) {
        final PipeDataNodeTask pipeDataNodeTask =
            ((PipeDataNodeTask)
                pipeTaskManager.getPipeTask(
                    pipeMetaKeeper.getPipeMeta(pipeName).getStaticMeta(), regionId));
        if (Objects.nonNull(pipeDataNodeTask)) {
          pipeDataNodeTask.markCompleted();
        }
      }
    } finally {
      releaseWriteLock();
    }
  }

  ///////////////////////// Utils /////////////////////////

  public Set<Integer> getPipeTaskRegionIdSet(final String pipeName, final long creationTime) {
    final PipeMeta pipeMeta = pipeMetaKeeper.getPipeMeta(pipeName);
    return pipeMeta == null || pipeMeta.getStaticMeta().getCreationTime() != creationTime
        ? Collections.emptySet()
        : pipeMeta.getRuntimeMeta().getConsensusGroupId2TaskMetaMap().keySet();
  }

  ///////////////////////// Pipe Consensus /////////////////////////

<<<<<<< HEAD
  public long getPipeCreationTime(final String pipeName) {
    final PipeMeta pipeMeta = pipeMetaKeeper.getPipeMeta(pipeName);
    return pipeMeta == null ? 0 : pipeMeta.getStaticMeta().getCreationTime();
  }

  public ProgressIndex getPipeTaskProgressIndex(String pipeName, int consensusGroupId) {
=======
  public ProgressIndex getPipeTaskProgressIndex(final String pipeName, final int consensusGroupId) {
>>>>>>> 93211e10
    if (!tryReadLockWithTimeOut(10)) {
      throw new PipeException(
          String.format(
              "Failed to get pipe task progress index with pipe name: %s, consensus group id %s.",
              pipeName, consensusGroupId));
    }

    try {
      if (!pipeMetaKeeper.containsPipeMeta(pipeName)) {
        throw new PipeException("Pipe meta not found: " + pipeName);
      }

      return pipeMetaKeeper
          .getPipeMeta(pipeName)
          .getRuntimeMeta()
          .getConsensusGroupId2TaskMetaMap()
          .get(consensusGroupId)
          .getProgressIndex();
    } finally {
      releaseReadLock();
    }
  }

  public Map<ConsensusPipeName, PipeStatus> getAllConsensusPipe() {
    if (!tryReadLockWithTimeOut(10)) {
      throw new PipeException("Failed to get all consensus pipe.");
    }

    try {
      return StreamSupport.stream(pipeMetaKeeper.getPipeMetaList().spliterator(), false)
          .filter(pipeMeta -> PipeType.CONSENSUS.equals(pipeMeta.getStaticMeta().getPipeType()))
          .collect(
              ImmutableMap.toImmutableMap(
                  pipeMeta -> new ConsensusPipeName(pipeMeta.getStaticMeta().getPipeName()),
                  pipeMeta -> pipeMeta.getRuntimeMeta().getStatus().get()));
    } finally {
      releaseReadLock();
    }
  }
}<|MERGE_RESOLUTION|>--- conflicted
+++ resolved
@@ -620,16 +620,12 @@
 
   ///////////////////////// Pipe Consensus /////////////////////////
 
-<<<<<<< HEAD
   public long getPipeCreationTime(final String pipeName) {
     final PipeMeta pipeMeta = pipeMetaKeeper.getPipeMeta(pipeName);
     return pipeMeta == null ? 0 : pipeMeta.getStaticMeta().getCreationTime();
   }
 
-  public ProgressIndex getPipeTaskProgressIndex(String pipeName, int consensusGroupId) {
-=======
   public ProgressIndex getPipeTaskProgressIndex(final String pipeName, final int consensusGroupId) {
->>>>>>> 93211e10
     if (!tryReadLockWithTimeOut(10)) {
       throw new PipeException(
           String.format(
