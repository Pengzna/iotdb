/*
 * Licensed to the Apache Software Foundation (ASF) under one
 * or more contributor license agreements.  See the NOTICE file
 * distributed with this work for additional information
 * regarding copyright ownership.  The ASF licenses this file
 * to you under the Apache License, Version 2.0 (the
 * "License"); you may not use this file except in compliance
 * with the License.  You may obtain a copy of the License at
 *
 *     http://www.apache.org/licenses/LICENSE-2.0
 *
 * Unless required by applicable law or agreed to in writing,
 * software distributed under the License is distributed on an
 * "AS IS" BASIS, WITHOUT WARRANTIES OR CONDITIONS OF ANY
 * KIND, either express or implied.  See the License for the
 * specific language governing permissions and limitations
 * under the License.
 */

package org.apache.iotdb.db.pipe.receiver.protocol.pipeconsensus;

import org.apache.iotdb.common.rpc.thrift.TSStatus;
import org.apache.iotdb.commons.consensus.ConsensusGroupId;
import org.apache.iotdb.commons.consensus.DataRegionId;
import org.apache.iotdb.commons.consensus.index.ProgressIndex;
import org.apache.iotdb.commons.consensus.index.ProgressIndexType;
import org.apache.iotdb.commons.pipe.connector.payload.pipeconsensus.request.PipeConsensusRequestType;
import org.apache.iotdb.commons.pipe.connector.payload.pipeconsensus.request.PipeConsensusRequestVersion;
import org.apache.iotdb.commons.pipe.connector.payload.pipeconsensus.request.PipeConsensusTransferFilePieceReq;
import org.apache.iotdb.commons.pipe.connector.payload.pipeconsensus.response.PipeConsensusTransferFilePieceResp;
import org.apache.iotdb.commons.pipe.connector.payload.thrift.response.PipeTransferFilePieceResp;
import org.apache.iotdb.commons.pipe.receiver.IoTDBReceiverAgent;
import org.apache.iotdb.commons.service.metric.MetricService;
import org.apache.iotdb.consensus.exception.ConsensusGroupNotExistException;
import org.apache.iotdb.consensus.pipe.PipeConsensus;
import org.apache.iotdb.consensus.pipe.PipeConsensusServerImpl;
import org.apache.iotdb.consensus.pipe.consensuspipe.ConsensusPipeName;
import org.apache.iotdb.consensus.pipe.thrift.TCommitId;
import org.apache.iotdb.consensus.pipe.thrift.TPipeConsensusTransferReq;
import org.apache.iotdb.consensus.pipe.thrift.TPipeConsensusTransferResp;
import org.apache.iotdb.db.conf.IoTDBConfig;
import org.apache.iotdb.db.conf.IoTDBDescriptor;
import org.apache.iotdb.db.exception.DiskSpaceInsufficientException;
import org.apache.iotdb.db.exception.LoadFileException;
import org.apache.iotdb.db.pipe.connector.protocol.pipeconsensus.payload.request.PipeConsensusTabletBinaryReq;
import org.apache.iotdb.db.pipe.connector.protocol.pipeconsensus.payload.request.PipeConsensusTabletInsertNodeReq;
import org.apache.iotdb.db.pipe.connector.protocol.pipeconsensus.payload.request.PipeConsensusTsFilePieceReq;
import org.apache.iotdb.db.pipe.connector.protocol.pipeconsensus.payload.request.PipeConsensusTsFileSealReq;
import org.apache.iotdb.db.pipe.connector.protocol.pipeconsensus.payload.request.PipeConsensusTsFileSealWithModReq;
import org.apache.iotdb.db.pipe.consensus.PipeConsensusReceiverMetrics;
import org.apache.iotdb.db.queryengine.plan.planner.plan.node.write.InsertNode;
import org.apache.iotdb.db.storageengine.StorageEngine;
import org.apache.iotdb.db.storageengine.dataregion.tsfile.TsFileResource;
import org.apache.iotdb.db.storageengine.dataregion.tsfile.TsFileResourceStatus;
import org.apache.iotdb.db.storageengine.dataregion.utils.TsFileResourceUtils;
import org.apache.iotdb.db.storageengine.rescon.disk.FolderManager;
import org.apache.iotdb.db.storageengine.rescon.disk.strategy.DirectoryStrategyType;
import org.apache.iotdb.rpc.RpcUtils;
import org.apache.iotdb.rpc.TSStatusCode;

import org.apache.commons.io.FileUtils;
import org.apache.tsfile.common.constant.TsFileConstant;
import org.apache.tsfile.read.TsFileSequenceReader;
import org.slf4j.Logger;
import org.slf4j.LoggerFactory;

import java.io.File;
import java.io.IOException;
import java.io.RandomAccessFile;
import java.nio.ByteBuffer;
import java.util.ArrayList;
import java.util.Arrays;
import java.util.Comparator;
import java.util.List;
import java.util.Objects;
import java.util.Optional;
import java.util.TreeSet;
import java.util.concurrent.TimeUnit;
import java.util.concurrent.atomic.AtomicReference;
import java.util.concurrent.locks.Condition;
import java.util.concurrent.locks.Lock;
import java.util.concurrent.locks.ReentrantLock;
import java.util.stream.Collectors;

public class PipeConsensusReceiver {
  private static final Logger LOGGER = LoggerFactory.getLogger(PipeConsensusReceiver.class);
  private static final IoTDBConfig IOTDB_CONFIG = IoTDBDescriptor.getInstance().getConfig();
  private static final long PIPE_CONSENSUS_RECEIVER_MAX_WAITING_TIME_IN_MS =
      (long) IOTDB_CONFIG.getConnectionTimeoutInMS()
          / 6
          * IOTDB_CONFIG.getPipeConsensusPipelineSize();
  private static final long CLOSE_TSFILE_WRITER_MAX_WAIT_TIME_IN_MS = 5000;
  private static final long RETRY_WAIT_TIME = 500;
  private final RequestExecutor requestExecutor;
  private final PipeConsensus pipeConsensus;
  private final ConsensusGroupId consensusGroupId;
  // Used to buffer TsFile when transfer TsFile asynchronously.
  private final ConsensusPipeName consensusPipeName;
  private final List<String> receiverBaseDirsName;
  private final PipeConsensusTsFileWriterPool pipeConsensusTsFileWriterPool =
      new PipeConsensusTsFileWriterPool();
  private final AtomicReference<File> receiverFileDirWithIdSuffix = new AtomicReference<>();
  private final PipeConsensusReceiverMetrics pipeConsensusReceiverMetrics;
  private final FolderManager folderManager;

  public PipeConsensusReceiver(
      PipeConsensus pipeConsensus,
      ConsensusGroupId consensusGroupId,
      ConsensusPipeName consensusPipeName) {
    this.pipeConsensus = pipeConsensus;
    this.consensusGroupId = consensusGroupId;
<<<<<<< HEAD
    this.pipeConsensusReceiverMetrics = new PipeConsensusReceiverMetrics(this);
    this.requestExecutor = new RequestExecutor(pipeConsensusReceiverMetrics);
    MetricService.getInstance().addMetricSet(pipeConsensusReceiverMetrics);
=======
    this.consensusPipeName = consensusPipeName;
>>>>>>> b3aae802

    // Each pipeConsensusReceiver has its own base directories. for example, a default dir path is
    // data/datanode/system/pipe/consensus/receiver/__consensus.{consensusGroupId}_{leaderDataNodeId}_{followerDataNodeId}
    receiverBaseDirsName =
        Arrays.asList(IoTDBDescriptor.getInstance().getConfig().getPipeConsensusReceiverFileDirs());

    try {
      this.folderManager =
          new FolderManager(receiverBaseDirsName, DirectoryStrategyType.SEQUENCE_STRATEGY);
    } catch (Exception e) {
      LOGGER.error(
          "Fail to create pipeConsensus receiver file folders allocation strategy because all disks of folders are full.",
          e);
      throw new RuntimeException(e);
    }

    try {
      initiateTsFileBufferFolder();
    } catch (Exception e) {
      LOGGER.error("Fail to initiate file buffer folder, Error msg: {}", e.getMessage());
      throw new RuntimeException(e);
    }
  }

  /**
   * This method cannot be set to synchronize. Receive events can be concurrent since reqBuffer but
   * load event must be synchronized.
   */
  public TPipeConsensusTransferResp receive(final TPipeConsensusTransferReq req) {
    long startNanos = System.nanoTime();
    // PreCheck: if there are these cases: read-only; null impl; inactive impl, etc. The receiver
    // will reject synchronization.
    TPipeConsensusTransferResp resp = preCheckForReceiver(req);
    if (resp != null) {
      return resp;
    }

    final short rawRequestType = req.getType();
    if (PipeConsensusRequestType.isValidatedRequestType(rawRequestType)) {
      switch (PipeConsensusRequestType.valueOf(rawRequestType)) {
        case TRANSFER_TS_FILE_PIECE:
        case TRANSFER_TS_FILE_PIECE_WITH_MOD:
          // Just take a place in requestExecutor's buffer, the further seal request will remove
          // its place from buffer.
          requestExecutor.onRequest(req, true, false);
          resp = loadEvent(req);
          break;
        case TRANSFER_TS_FILE_SEAL:
        case TRANSFER_TS_FILE_SEAL_WITH_MOD:
          // TODO: check memory when logging WAL(in further version)
          resp = requestExecutor.onRequest(req, false, true);
          break;
        case TRANSFER_TABLET_BINARY:
        case TRANSFER_TABLET_INSERT_NODE:
          // TODO: support batch transfer(in further version)
        case TRANSFER_TABLET_BATCH:
        default:
          resp = requestExecutor.onRequest(req, false, false);
          break;
      }
      // update receive an event's duration
      long durationNanos = System.nanoTime() - startNanos;
      pipeConsensusReceiverMetrics.recordReceiveEventTimer(durationNanos);
      return resp;
    }
    // Unknown request type, which means the request can not be handled by this receiver,
    // maybe the version of the receiver is not compatible with the sender
    final TSStatus status =
        RpcUtils.getStatus(
            TSStatusCode.PIPE_TYPE_ERROR,
            String.format("PipeConsensus Unknown PipeRequestType %s.", rawRequestType));
    if (LOGGER.isWarnEnabled()) {
      LOGGER.warn("PipeConsensus Unknown PipeRequestType, response status = {}.", status);
    }
    return new TPipeConsensusTransferResp(status);
  }

  private TPipeConsensusTransferResp preCheckForReceiver(final TPipeConsensusTransferReq req) {
    ConsensusGroupId groupId =
        ConsensusGroupId.Factory.createFromTConsensusGroupId(req.getConsensusGroupId());
    PipeConsensusServerImpl impl = pipeConsensus.getImpl(groupId);

    if (impl == null) {
      String message = String.format("PipeConsensus: unexpected consensusGroupId %s", groupId);
      if (LOGGER.isErrorEnabled()) {
        LOGGER.error(message);
      }
      return new TPipeConsensusTransferResp(
          RpcUtils.getStatus(TSStatusCode.INTERNAL_SERVER_ERROR.getStatusCode(), message));
    }
    if (impl.isReadOnly()) {
      String message =
          String.format(
              "PipeConsensus-ConsensusGroupId-%s: fail to receive because system is read-only.",
              groupId);
      if (LOGGER.isErrorEnabled()) {
        LOGGER.error(message);
      }
      return new TPipeConsensusTransferResp(
          RpcUtils.getStatus(TSStatusCode.SYSTEM_READ_ONLY.getStatusCode(), message));
    }
    if (!impl.isActive()) {
      String message =
          String.format(
              "PipeConsensus-ConsensusGroupId-%s: fail to receive because peer is inactive and not ready.",
              groupId);
      if (LOGGER.isWarnEnabled()) {
        LOGGER.warn(message);
      }
      return new TPipeConsensusTransferResp(
          RpcUtils.getStatus(TSStatusCode.WRITE_PROCESS_REJECT.getStatusCode(), message));
    }

    return null;
  }

  private TPipeConsensusTransferResp loadEvent(final TPipeConsensusTransferReq req) {
    // synchronized load event, ensured by upper caller's lock.
    try {
      final short rawRequestType = req.getType();
      if (PipeConsensusRequestType.isValidatedRequestType(rawRequestType)) {
        switch (PipeConsensusRequestType.valueOf(rawRequestType)) {
          case TRANSFER_TABLET_INSERT_NODE:
            return handleTransferTabletInsertNode(
                PipeConsensusTabletInsertNodeReq.fromTPipeConsensusTransferReq(req));
          case TRANSFER_TABLET_BINARY:
            return handleTransferTabletBinary(
                PipeConsensusTabletBinaryReq.fromTPipeConsensusTransferReq(req));
          case TRANSFER_TS_FILE_PIECE:
            return handleTransferFilePiece(
                PipeConsensusTsFilePieceReq.fromTPipeConsensusTransferReq(req), true);
          case TRANSFER_TS_FILE_SEAL:
            return handleTransferFileSeal(
                PipeConsensusTsFileSealReq.fromTPipeConsensusTransferReq(req));
          case TRANSFER_TS_FILE_PIECE_WITH_MOD:
            return handleTransferFilePiece(
                PipeConsensusTsFilePieceReq.fromTPipeConsensusTransferReq(req), false);
          case TRANSFER_TS_FILE_SEAL_WITH_MOD:
            return handleTransferFileSealWithMods(
                PipeConsensusTsFileSealWithModReq.fromTPipeConsensusTransferReq(req));
          case TRANSFER_TABLET_BATCH:
            LOGGER.info("PipeConsensus transfer batch hasn't been implemented yet.");
          default:
            break;
        }
      }
      // Unknown request type, which means the request can not be handled by this receiver,
      // maybe the version of the receiver is not compatible with the sender
      final TSStatus status =
          RpcUtils.getStatus(
              TSStatusCode.PIPE_CONSENSUS_TYPE_ERROR,
              String.format("Unknown PipeConsensusRequestType %s.", rawRequestType));
      LOGGER.warn(
          "PipeConsensus-ConsensusGroupId-{}: Unknown PipeRequestType, response status = {}.",
          consensusGroupId,
          status);
      return new TPipeConsensusTransferResp(status);
    } catch (Exception e) {
      final String error = String.format("Serialization error during pipe receiving, %s", e);
      LOGGER.warn("PipeConsensus-ConsensusGroupId-{}: {}", consensusGroupId, error, e);
      return new TPipeConsensusTransferResp(RpcUtils.getStatus(TSStatusCode.PIPE_ERROR, error));
    }
  }

  private TPipeConsensusTransferResp handleTransferTabletInsertNode(
      final PipeConsensusTabletInsertNodeReq req) throws ConsensusGroupNotExistException {
    LOGGER.info(
        "PipeConsensus-ConsensusGroupId-{}: starting to receive tablet insertNode",
        consensusGroupId);
    PipeConsensusServerImpl impl =
        Optional.ofNullable(pipeConsensus.getImpl(consensusGroupId))
            .orElseThrow(() -> new ConsensusGroupNotExistException(consensusGroupId));
    final InsertNode insertNode = req.getInsertNode();
    insertNode.setProgressIndex(
        ProgressIndexType.deserializeFrom(ByteBuffer.wrap(req.getProgressIndex())));
    return new TPipeConsensusTransferResp(impl.writeOnFollowerReplica(insertNode));
  }

  private TPipeConsensusTransferResp handleTransferTabletBinary(
      final PipeConsensusTabletBinaryReq req) throws ConsensusGroupNotExistException {
    LOGGER.info(
        "PipeConsensus-ConsensusGroupId-{}: starting to receive tablet binary", consensusGroupId);
    PipeConsensusServerImpl impl =
        Optional.ofNullable(pipeConsensus.getImpl(consensusGroupId))
            .orElseThrow(() -> new ConsensusGroupNotExistException(consensusGroupId));
    final InsertNode insertNode = req.convertToInsertNode();
    insertNode.setProgressIndex(
        ProgressIndexType.deserializeFrom(ByteBuffer.wrap(req.getProgressIndex())));
    return new TPipeConsensusTransferResp(impl.writeOnFollowerReplica(insertNode));
  }

  private TPipeConsensusTransferResp handleTransferFilePiece(
      final PipeConsensusTransferFilePieceReq req, final boolean isSingleFile) {
    LOGGER.info(
        "PipeConsensus-ConsensusGroupId-{}: starting to receive tsFile pieces", consensusGroupId);
    long startBorrowTsFileWriterNanos = System.nanoTime();
    PipeConsensusTsFileWriter tsFileWriter =
        pipeConsensusTsFileWriterPool.borrowCorrespondingWriter(req.getCommitId());
    long startPreCheckNanos = System.nanoTime();
    pipeConsensusReceiverMetrics.recordBorrowTsFileWriterTimer(
        startPreCheckNanos - startBorrowTsFileWriterNanos);

    try {
      updateWritingFileIfNeeded(tsFileWriter, req.getFileName(), isSingleFile);
      final File writingFile = tsFileWriter.getWritingFile();
      final RandomAccessFile writingFileWriter = tsFileWriter.getWritingFileWriter();

      if (isWritingFileOffsetNonCorrect(tsFileWriter, req.getStartWritingOffset())) {
        if (!writingFile.getName().endsWith(TsFileConstant.TSFILE_SUFFIX)) {
          // If the file is a tsFile, then the content will not be changed for a specific
          // filename. However, for other files (mod, snapshot, etc.) the content varies for the
          // same name in different times, then we must rewrite the file to apply the newest
          // version.
          writingFileWriter.setLength(0);
        }

        final TSStatus status =
            RpcUtils.getStatus(
                TSStatusCode.PIPE_CONSENSUS_TRANSFER_FILE_OFFSET_RESET,
                String.format(
                    "Request sender to reset file reader's offset from %s to %s.",
                    req.getStartWritingOffset(), writingFileWriter.length()));
        LOGGER.warn(
            "PipeConsensus-ConsensusGroupId-{}: File offset reset requested by receiver, response status = {}.",
            consensusGroupId,
            status);
        return PipeConsensusTransferFilePieceResp.toTPipeConsensusTransferResp(
            status, writingFileWriter.length());
      }

      long endPreCheckNanos = System.nanoTime();
      pipeConsensusReceiverMetrics.recordTsFilePiecePreCheckTime(
          endPreCheckNanos - startPreCheckNanos);
      writingFileWriter.write(req.getFilePiece());
      pipeConsensusReceiverMetrics.recordTsFilePieceWriteTime(System.nanoTime() - endPreCheckNanos);
      return PipeConsensusTransferFilePieceResp.toTPipeConsensusTransferResp(
          RpcUtils.SUCCESS_STATUS, writingFileWriter.length());
    } catch (Exception e) {
      LOGGER.warn(
          "PipeConsensus-ConsensusGroupId-{}: Failed to write file piece from req {}.",
          consensusGroupId,
          req,
          e);
      final TSStatus status =
          RpcUtils.getStatus(
              TSStatusCode.PIPE_CONSENSUS_TRANSFER_FILE_ERROR,
              String.format("Failed to write file piece, because %s", e.getMessage()));
      try {
        return PipeConsensusTransferFilePieceResp.toTPipeConsensusTransferResp(
            status, PipeTransferFilePieceResp.ERROR_END_OFFSET);
      } catch (IOException ex) {
        return PipeConsensusTransferFilePieceResp.toTPipeConsensusTransferResp(status);
      }
    }
  }

  private TPipeConsensusTransferResp handleTransferFileSeal(final PipeConsensusTsFileSealReq req) {
    LOGGER.info(
        "PipeConsensus-ConsensusGroupId-{}: starting to receive tsFile seal", consensusGroupId);
    long startBorrowTsFileWriterNanos = System.nanoTime();
    PipeConsensusTsFileWriter tsFileWriter =
        pipeConsensusTsFileWriterPool.borrowCorrespondingWriter(req.getCommitId());
    long startPreCheckNanos = System.nanoTime();
    pipeConsensusReceiverMetrics.recordBorrowTsFileWriterTimer(
        startPreCheckNanos - startBorrowTsFileWriterNanos);
    File writingFile = tsFileWriter.getWritingFile();
    RandomAccessFile writingFileWriter = tsFileWriter.getWritingFileWriter();

    try {
      if (isWritingFileNonAvailable(tsFileWriter)) {
        final TSStatus status =
            RpcUtils.getStatus(
                TSStatusCode.PIPE_CONSENSUS_TRANSFER_FILE_ERROR,
                String.format(
                    "Failed to seal file, because writing file %s is not available.", writingFile));
        LOGGER.warn(status.getMessage());
        return new TPipeConsensusTransferResp(status);
      }

      final TPipeConsensusTransferResp resp =
          checkFinalFileSeal(tsFileWriter, req.getFileName(), req.getFileLength());
      if (Objects.nonNull(resp)) {
        return resp;
      }

      final String fileAbsolutePath = writingFile.getAbsolutePath();

      // 1. The writing file writer must be closed, otherwise it may cause concurrent errors during
      // the process of loading tsfile when parsing tsfile.
      //
      // 2. The writing file must be set to null, otherwise if the next passed tsfile has the same
      // name as the current tsfile, it will bypass the judgment logic of
      // updateWritingFileIfNeeded#isFileExistedAndNameCorrect, and continue to write to the already
      // loaded file. Since the writing file writer has already been closed, it will throw a Stream
      // Close exception.
      writingFileWriter.close();
      tsFileWriter.setWritingFileWriter(null);

      // writingFile will be deleted after load if no exception occurs
      tsFileWriter.setWritingFile(null);

      long endPreCheckNanos = System.nanoTime();
      pipeConsensusReceiverMetrics.recordTsFileSealPreCheckTimer(
          endPreCheckNanos - startPreCheckNanos);
      final TSStatus status =
          loadFileToDataRegion(
              fileAbsolutePath,
              ProgressIndexType.deserializeFrom(ByteBuffer.wrap(req.getProgressIndex())));
      pipeConsensusReceiverMetrics.recordTsFileSealLoadTimer(System.nanoTime() - endPreCheckNanos);
      if (status.getCode() == TSStatusCode.SUCCESS_STATUS.getStatusCode()) {
        // if transfer success, disk buffer will be released.
        tsFileWriter.returnSelf();
        LOGGER.info(
            "PipeConsensus-ConsensusGroupId-{}: Seal file {} successfully.",
            consensusGroupId,
            fileAbsolutePath);
      } else {
        LOGGER.warn(
            "PipeConsensus-ConsensusGroupId-{}: Failed to seal file {}, because {}.",
            consensusGroupId,
            fileAbsolutePath,
            status.getMessage());
      }
      return new TPipeConsensusTransferResp(status);
    } catch (IOException e) {
      LOGGER.warn(
          "PipeConsensus-ConsensusGroupId-{}: Failed to seal file {} from req {}.",
          consensusGroupId,
          writingFile,
          req,
          e);
      return new TPipeConsensusTransferResp(
          RpcUtils.getStatus(
              TSStatusCode.PIPE_CONSENSUS_TRANSFER_FILE_ERROR,
              String.format("Failed to seal file %s because %s", writingFile, e.getMessage())));
    } catch (LoadFileException e) {
      LOGGER.warn(
          "PipeConsensus-ConsensusGroupId-{}: Failed to load file {} from req {}.",
          consensusGroupId,
          writingFile,
          req,
          e);
      return new TPipeConsensusTransferResp(
          RpcUtils.getStatus(
              TSStatusCode.LOAD_FILE_ERROR,
              String.format("Failed to seal file %s because %s", writingFile, e.getMessage())));
    } finally {
      // If the writing file is not sealed successfully, the writing file will be deleted.
      // All pieces of the writing file and its mod (if exists) should be retransmitted by the
      // sender.
      closeCurrentWritingFileWriter(tsFileWriter);
      deleteCurrentWritingFile(tsFileWriter);
    }
  }

  private TPipeConsensusTransferResp handleTransferFileSealWithMods(
      final PipeConsensusTsFileSealWithModReq req) {
    LOGGER.info(
        "PipeConsensus-ConsensusGroupId-{}: starting to receive tsFile seal with mods",
        consensusGroupId);
    long startBorrowTsFileWriterNanos = System.nanoTime();
    PipeConsensusTsFileWriter tsFileWriter =
        pipeConsensusTsFileWriterPool.borrowCorrespondingWriter(req.getCommitId());
    long startPreCheckNanos = System.nanoTime();
    pipeConsensusReceiverMetrics.recordBorrowTsFileWriterTimer(
        startPreCheckNanos - startBorrowTsFileWriterNanos);
    File writingFile = tsFileWriter.getWritingFile();
    RandomAccessFile writingFileWriter = tsFileWriter.getWritingFileWriter();

    final List<File> files =
        req.getFileNames().stream()
            .map(fileName -> new File(receiverFileDirWithIdSuffix.get(), fileName))
            .collect(Collectors.toList());
    try {
      if (isWritingFileNonAvailable(tsFileWriter)) {
        final TSStatus status =
            RpcUtils.getStatus(
                TSStatusCode.PIPE_CONSENSUS_TRANSFER_FILE_ERROR,
                String.format(
                    "Failed to seal file %s, because writing file %s is not available.",
                    req.getFileNames(), writingFile));
        LOGGER.warn(status.getMessage());
        return new TPipeConsensusTransferResp(status);
      }

      // Any of the transferred files cannot be empty, or else the receiver
      // will not sense this file because no pieces are sent
      for (int i = 0; i < req.getFileNames().size(); ++i) {
        final TPipeConsensusTransferResp resp =
            i == req.getFileNames().size() - 1
                ? checkFinalFileSeal(
                    tsFileWriter, req.getFileNames().get(i), req.getFileLengths().get(i))
                : checkNonFinalFileSeal(
                    tsFileWriter,
                    files.get(i),
                    req.getFileNames().get(i),
                    req.getFileLengths().get(i));
        if (Objects.nonNull(resp)) {
          return resp;
        }
      }

      // 1. The writing file writer must be closed, otherwise it may cause concurrent errors during
      // the process of loading tsfile when parsing tsfile.
      //
      // 2. The writing file must be set to null, otherwise if the next passed tsfile has the same
      // name as the current tsfile, it will bypass the judgment logic of
      // updateWritingFileIfNeeded#isFileExistedAndNameCorrect, and continue to write to the already
      // loaded file. Since the writing file writer has already been closed, it will throw a Stream
      // Close exception.
      writingFileWriter.close();
      tsFileWriter.setWritingFileWriter(null);

      // WritingFile will be deleted after load if no exception occurs
      tsFileWriter.setWritingFile(null);

      final List<String> fileAbsolutePaths =
          files.stream().map(File::getAbsolutePath).collect(Collectors.toList());

      long endPreCheckNanos = System.nanoTime();
      pipeConsensusReceiverMetrics.recordTsFileSealPreCheckTimer(
          endPreCheckNanos - startPreCheckNanos);
      final TSStatus status =
          loadFileToDataRegion(
              fileAbsolutePaths.get(1),
              ProgressIndexType.deserializeFrom(ByteBuffer.wrap(req.getProgressIndex())));
      pipeConsensusReceiverMetrics.recordTsFileSealLoadTimer(System.nanoTime() - endPreCheckNanos);
      if (status.getCode() == TSStatusCode.SUCCESS_STATUS.getStatusCode()) {
        // if transfer success, disk buffer will be released.
        tsFileWriter.returnSelf();
        LOGGER.info(
            "PipeConsensus-ConsensusGroupId-{}: Seal file with mods {} successfully.",
            consensusGroupId,
            fileAbsolutePaths);
      } else {
        LOGGER.warn(
            "PipeConsensus-ConsensusGroupId-{}: Failed to seal file {}, status is {}.",
            consensusGroupId,
            fileAbsolutePaths,
            status);
      }
      return new TPipeConsensusTransferResp(status);
    } catch (Exception e) {
      LOGGER.warn(
          "PipeConsensus-ConsensusGroupId-{}: Failed to seal file {} from req {}.",
          consensusGroupId,
          files,
          req,
          e);
      return new TPipeConsensusTransferResp(
          RpcUtils.getStatus(
              TSStatusCode.PIPE_CONSENSUS_TRANSFER_FILE_ERROR,
              String.format("Failed to seal file %s because %s", writingFile, e.getMessage())));
    } finally {
      // If the writing file is not sealed successfully, the writing file will be deleted.
      // All pieces of the writing file and its mod(if exists) should be retransmitted by the
      // sender.
      closeCurrentWritingFileWriter(tsFileWriter);
      // Clear the directory instead of only deleting the referenced files in seal request
      // to avoid previously undeleted file being redundant when transferring multi files
      IoTDBReceiverAgent.cleanPipeReceiverDir(receiverFileDirWithIdSuffix.get());
    }
  }

  private TPipeConsensusTransferResp checkNonFinalFileSeal(
      final PipeConsensusTsFileWriter diskBuffer,
      final File file,
      final String fileName,
      final long fileLength)
      throws IOException {
    final RandomAccessFile writingFileWriter = diskBuffer.getWritingFileWriter();

    if (!file.exists()) {
      final TSStatus status =
          RpcUtils.getStatus(
              TSStatusCode.PIPE_CONSENSUS_TRANSFER_FILE_ERROR,
              String.format("Failed to seal file %s, the file does not exist.", fileName));
      LOGGER.warn(
          "PipeConsensus-ConsensusGroupId-{}: Failed to seal file {}, because the file does not exist.",
          consensusGroupId,
          fileName);
      return new TPipeConsensusTransferResp(status);
    }

    if (fileLength != file.length()) {
      final TSStatus status =
          RpcUtils.getStatus(
              TSStatusCode.PIPE_CONSENSUS_TRANSFER_FILE_ERROR,
              String.format(
                  "Failed to seal file %s, because the length of file is not correct. "
                      + "The original file has length %s, but receiver file has length %s.",
                  fileName, fileLength, writingFileWriter.length()));
      LOGGER.warn(
          "PipeConsensus-ConsensusGroupId-{}: Failed to seal file {} when check non final seal, because the length of file is not correct. "
              + "The original file has length {}, but receiver file has length {}.",
          consensusGroupId,
          fileName,
          fileLength,
          writingFileWriter.length());
      return new TPipeConsensusTransferResp(status);
    }

    return null;
  }

  private TSStatus loadFileToDataRegion(String filePath, ProgressIndex progressIndex)
      throws IOException, LoadFileException {
    StorageEngine.getInstance()
        .getDataRegion(((DataRegionId) consensusGroupId))
        .loadNewTsFile(generateTsFileResource(filePath, progressIndex), true, false);
    return RpcUtils.SUCCESS_STATUS;
  }

  private TsFileResource generateTsFileResource(String filePath, ProgressIndex progressIndex)
      throws IOException {
    final File tsFile = new File(filePath);

    final TsFileResource tsFileResource = new TsFileResource(tsFile);
    try (final TsFileSequenceReader reader = new TsFileSequenceReader(tsFile.getAbsolutePath())) {
      TsFileResourceUtils.updateTsFileResource(reader, tsFileResource);
    }

    tsFileResource.setStatus(TsFileResourceStatus.NORMAL);
    tsFileResource.setProgressIndex(progressIndex);
    tsFileResource.serialize();
    return tsFileResource;
  }

  private boolean isWritingFileNonAvailable(PipeConsensusTsFileWriter diskBuffer) {
    File writingFile = diskBuffer.getWritingFile();
    RandomAccessFile writingFileWriter = diskBuffer.getWritingFileWriter();

    final boolean isWritingFileAvailable =
        writingFile != null && writingFile.exists() && writingFileWriter != null;
    if (!isWritingFileAvailable) {
      LOGGER.info(
          "PipeConsensus-ConsensusGroupId-{}: Writing file {} is not available. "
              + "Writing file is null: {}, writing file exists: {}, writing file writer is null: {}.",
          consensusGroupId,
          writingFile,
          writingFile == null,
          writingFile != null && writingFile.exists(),
          writingFileWriter == null);
    }
    return !isWritingFileAvailable;
  }

  private TPipeConsensusTransferResp checkFinalFileSeal(
      final PipeConsensusTsFileWriter diskBuffer, final String fileName, final long fileLength)
      throws IOException {
    final File writingFile = diskBuffer.getWritingFile();
    final RandomAccessFile writingFileWriter = diskBuffer.getWritingFileWriter();

    if (!isFileExistedAndNameCorrect(diskBuffer, fileName)) {
      final TSStatus status =
          RpcUtils.getStatus(
              TSStatusCode.PIPE_CONSENSUS_TRANSFER_FILE_ERROR,
              String.format(
                  "Failed to seal file %s, because writing file is %s.", fileName, writingFile));
      LOGGER.warn(
          "PipeConsensus-ConsensusGroupId-{}: Failed to seal file {}, because writing file is {}.",
          consensusGroupId,
          fileName,
          writingFile);
      return new TPipeConsensusTransferResp(status);
    }

    if (isWritingFileOffsetNonCorrect(diskBuffer, fileLength)) {
      final TSStatus status =
          RpcUtils.getStatus(
              TSStatusCode.PIPE_CONSENSUS_TRANSFER_FILE_ERROR,
              String.format(
                  "Failed to seal file %s, because the length of file is not correct. "
                      + "The original file has length %s, but receiver file has length %s.",
                  fileName, fileLength, writingFileWriter.length()));
      LOGGER.warn(
          "PipeConsensus-ConsensusGroupId-{}: Failed to seal file {} when check final seal file, because the length of file is not correct. "
              + "The original file has length {}, but receiver file has length {}.",
          consensusGroupId,
          fileName,
          fileLength,
          writingFileWriter.length());
      return new TPipeConsensusTransferResp(status);
    }

    return null;
  }

  private boolean isFileExistedAndNameCorrect(
      PipeConsensusTsFileWriter diskBuffer, String fileName) {
    final File writingFile = diskBuffer.getWritingFile();
    return writingFile != null && writingFile.getName().equals(fileName);
  }

  private boolean isWritingFileOffsetNonCorrect(
      PipeConsensusTsFileWriter diskBuffer, final long offset) throws IOException {
    final File writingFile = diskBuffer.getWritingFile();
    final RandomAccessFile writingFileWriter = diskBuffer.getWritingFileWriter();

    final boolean offsetCorrect = writingFileWriter.length() == offset;
    if (!offsetCorrect) {
      LOGGER.warn(
          "PipeConsensus-ConsensusGroupId-{}: Writing file {}'s offset is {}, but request sender's offset is {}.",
          consensusGroupId,
          writingFile.getPath(),
          writingFileWriter.length(),
          offset);
    }
    return !offsetCorrect;
  }

  private void closeCurrentWritingFileWriter(PipeConsensusTsFileWriter diskBuffer) {
    if (diskBuffer.getWritingFileWriter() != null) {
      try {
        diskBuffer.getWritingFileWriter().close();
        LOGGER.info(
            "PipeConsensus-ConsensusGroupId-{}: Current writing file writer {} was closed.",
            consensusGroupId,
            diskBuffer.getWritingFile() == null ? "null" : diskBuffer.getWritingFile().getPath());
      } catch (IOException e) {
        LOGGER.warn(
            "PipeConsensus-ConsensusGroupId-{}: Failed to close current writing file writer {}, because {}.",
            consensusGroupId,
            diskBuffer.getWritingFile() == null ? "null" : diskBuffer.getWritingFile().getPath(),
            e.getMessage(),
            e);
      }
      diskBuffer.setWritingFileWriter(null);
    } else {
      if (LOGGER.isDebugEnabled()) {
        LOGGER.debug(
            "PipeConsensus-ConsensusGroupId-{}: Current writing file writer is null. No need to close.",
            consensusGroupId.getId());
      }
    }
  }

  private void deleteFile(File file) {
    if (file.exists()) {
      try {
        FileUtils.delete(file);
        LOGGER.info(
            "PipeConsensus-ConsensusGroupId-{}: Original writing file {} was deleted.",
            consensusGroupId,
            file.getPath());
      } catch (IOException e) {
        LOGGER.warn(
            "PipeConsensus-ConsensusGroupId-{}: Failed to delete original writing file {}, because {}.",
            consensusGroupId,
            file.getPath(),
            e.getMessage(),
            e);
      }
    } else {
      if (LOGGER.isDebugEnabled()) {
        LOGGER.debug(
            "PipeConsensus-ConsensusGroupId-{}: Original file {} is not existed. No need to delete.",
            consensusGroupId,
            file.getPath());
      }
    }
  }

  private void deleteCurrentWritingFile(PipeConsensusTsFileWriter diskBuffer) {
    if (diskBuffer.getWritingFile() != null) {
      deleteFile(diskBuffer.getWritingFile());
    } else {
      if (LOGGER.isDebugEnabled()) {
        LOGGER.debug(
            "PipeConsensus-ConsensusGroupId-{}: Current writing file is null. No need to delete.",
            consensusGroupId.getId());
      }
    }
  }

  private void updateWritingFileIfNeeded(
      final PipeConsensusTsFileWriter diskBuffer, final String fileName, final boolean isSingleFile)
      throws IOException {
    if (isFileExistedAndNameCorrect(diskBuffer, fileName)) {
      return;
    }

    LOGGER.info(
        "PipeConsensus-ConsensusGroupId-{}: Writing file {} is not existed or name is not correct, try to create it. "
            + "Current writing file is {}.",
        consensusGroupId,
        fileName,
        diskBuffer.getWritingFile() == null ? "null" : diskBuffer.getWritingFile().getPath());

    closeCurrentWritingFileWriter(diskBuffer);
    // If there are multiple files we can not delete the current file
    // instead they will be deleted after seal request
    if (diskBuffer.getWritingFile() != null && isSingleFile) {
      deleteCurrentWritingFile(diskBuffer);
    }

    // Make sure receiver file dir exists
    // This may be useless, because receiver file dir is created when receiver is initiated. just in
    // case.
    if (!receiverFileDirWithIdSuffix.get().exists()) {
      if (receiverFileDirWithIdSuffix.get().mkdirs()) {
        LOGGER.info(
            "PipeConsensus-ConsensusGroupId-{}: Receiver file dir {} was created.",
            consensusGroupId,
            receiverFileDirWithIdSuffix.get().getPath());
      } else {
        LOGGER.error(
            "PipeConsensus-ConsensusGroupId-{}: Failed to create receiver file dir {}.",
            consensusGroupId,
            receiverFileDirWithIdSuffix.get().getPath());
      }
    }

    diskBuffer.setWritingFile(new File(receiverFileDirWithIdSuffix.get(), fileName));
    diskBuffer.setWritingFileWriter(new RandomAccessFile(diskBuffer.getWritingFile(), "rw"));
    LOGGER.info(
        "PipeConsensus-ConsensusGroupId-{}: Writing file {} was created. Ready to write file pieces.",
        consensusGroupId,
        diskBuffer.getWritingFile().getPath());
  }

  private String getReceiverFileBaseDir() throws DiskSpaceInsufficientException {
    // Get next receiver file base dir by folder manager
    return Objects.isNull(folderManager) ? null : folderManager.getNextFolder();
  }

  private void initiateTsFileBufferFolder() throws DiskSpaceInsufficientException, IOException {
    // Clear the original receiver file dir if exists
    if (receiverFileDirWithIdSuffix.get() != null) {
      if (receiverFileDirWithIdSuffix.get().exists()) {
        try {
          FileUtils.deleteDirectory(receiverFileDirWithIdSuffix.get());
          LOGGER.info(
              "PipeConsensus-ConsensusGroupId-{}: Original receiver file dir {} was deleted successfully.",
              consensusGroupId,
              receiverFileDirWithIdSuffix.get().getPath());
        } catch (IOException e) {
          LOGGER.warn(
              "PipeConsensus-ConsensusGroupId-{}: Failed to delete original receiver file dir {}, because {}.",
              consensusGroupId,
              receiverFileDirWithIdSuffix.get().getPath(),
              e.getMessage(),
              e);
        }
      } else {
        if (LOGGER.isDebugEnabled()) {
          LOGGER.debug(
              "PipeConsensus-ConsensusGroupId-{}: Original receiver file dir {} is not existed. No need to delete.",
              consensusGroupId,
              receiverFileDirWithIdSuffix.get().getPath());
        }
      }
      receiverFileDirWithIdSuffix.set(null);
    } else {
      LOGGER.debug(
          "PipeConsensus-ConsensusGroupId-{}: Current receiver file dir is null. No need to delete.",
          consensusGroupId.getId());
    }

    // initiate receiverFileDirWithIdSuffix
    try {
      final String receiverFileBaseDir = getReceiverFileBaseDir();
      if (Objects.isNull(receiverFileBaseDir)) {
        LOGGER.warn(
            "PipeConsensus-ConsensusGroupId-{}: Failed to get pipeConsensus receiver file base directory, because your folderManager is null. May because the disk is full.",
            consensusGroupId.getId());
        throw new DiskSpaceInsufficientException(receiverBaseDirsName);
      }
      // Create a new receiver file dir
      final File newReceiverDir = new File(receiverFileBaseDir, consensusPipeName.toString());
      if (newReceiverDir.exists()) {
        FileUtils.deleteDirectory(newReceiverDir);
        LOGGER.info(
            "PipeConsensus-ConsensusGroupId-{}: Origin receiver file dir {} was deleted.",
            consensusGroupId,
            newReceiverDir.getPath());
      }
      if (!newReceiverDir.mkdirs()) {
        LOGGER.warn(
            "PipeConsensus-ConsensusGroupId-{}: Failed to create receiver file dir {}. May because authority or dir already exists etc.",
            consensusGroupId.getId(),
            newReceiverDir.getPath());
        throw new IOException(
            String.format(
                "PipeConsensus-ConsensusGroupId-%s: Failed to create receiver file dir %s. May because authority or dir already exists etc.",
                consensusGroupId.getId(), newReceiverDir.getPath()));
      }
      receiverFileDirWithIdSuffix.set(newReceiverDir);

    } catch (Exception e) {
      LOGGER.warn(
          "Failed to init pipeConsensus receiver file folder manager because all disks of folders are full.",
          e);
      throw e;
    }
  }

  public PipeConsensusRequestVersion getVersion() {
    return PipeConsensusRequestVersion.VERSION_1;
  }

  public synchronized void handleExit() {
    // Clear the diskBuffers
    pipeConsensusTsFileWriterPool.handleExit(consensusGroupId);

    // Clear the original receiver file dir if exists
    if (receiverFileDirWithIdSuffix.get() != null) {
      if (receiverFileDirWithIdSuffix.get().exists()) {
        try {
          FileUtils.deleteDirectory(receiverFileDirWithIdSuffix.get());
          LOGGER.info(
              "PipeConsensus-ConsensusGroupId-{}: Receiver exit: Original receiver file dir {} was deleted.",
              consensusGroupId,
              receiverFileDirWithIdSuffix.get().getPath());
        } catch (IOException e) {
          LOGGER.warn(
              "PipeConsensus-ConsensusGroupId-{}: Receiver exit: Delete original receiver file dir {} error.",
              consensusGroupId,
              receiverFileDirWithIdSuffix.get().getPath(),
              e);
        }
      } else {
        if (LOGGER.isDebugEnabled()) {
          LOGGER.debug(
              "PipeConsensus-ConsensusGroupId-{}: Receiver exit: Original receiver file dir {} does not exist. No need to delete.",
              consensusGroupId,
              receiverFileDirWithIdSuffix.get().getPath());
        }
      }
      receiverFileDirWithIdSuffix.set(null);
    } else {
      if (LOGGER.isDebugEnabled()) {
        LOGGER.debug(
            "PipeConsensus-ConsensusGroupId-{}: Receiver exit: Original receiver file dir is null. No need to delete.",
            consensusGroupId.getId());
      }
    }

    // remove metric
    MetricService.getInstance().removeMetricSet(pipeConsensusReceiverMetrics);

    LOGGER.info(
        "PipeConsensus-ConsensusGroupId-{}: Receiver exit: Receiver exited.",
        consensusGroupId.getId());
  }

  private static class PipeConsensusTsFileWriterPool {
    private final Lock lock = new ReentrantLock();
    private final List<PipeConsensusTsFileWriter> pipeConsensusTsFileWriterPool = new ArrayList<>();

    public PipeConsensusTsFileWriterPool() {
      for (int i = 0; i < IOTDB_CONFIG.getPipeConsensusPipelineSize(); i++) {
        pipeConsensusTsFileWriterPool.add(new PipeConsensusTsFileWriter(i));
      }
    }

    public PipeConsensusTsFileWriter borrowCorrespondingWriter(TCommitId commitId) {
      Optional<PipeConsensusTsFileWriter> diskBuffer =
          pipeConsensusTsFileWriterPool.stream()
              .filter(
                  item -> Objects.equals(commitId, item.getCommitIdOfCorrespondingHolderEvent()))
              .findFirst();

      // If the TsFileInsertionEvent is first using diskBuffer, we will find the first available
      // buffer for it.
      if (!diskBuffer.isPresent()) {
        // We should synchronously find the idle writer to avoid concurrency issues.
        try {
          lock.lock();
          diskBuffer =
              pipeConsensusTsFileWriterPool.stream().filter(item -> !item.isUsed()).findFirst();
          // We don't need to check diskBuffer.isPresent() here. Since diskBuffers' length is equals
          // to ReqExecutor's buffer, so the diskBuffer is always present.
          diskBuffer.get().setUsed(true);
          diskBuffer.get().setCommitIdOfCorrespondingHolderEvent(commitId);
        } finally {
          lock.unlock();
        }
      }

      return diskBuffer.get();
    }

    public void handleExit(ConsensusGroupId consensusGroupId) {
      pipeConsensusTsFileWriterPool.forEach(
          diskBuffer -> {
            // Wait until diskBuffer is not used by TsFileInsertionEvent or timeout.
            long currentTime = System.currentTimeMillis();
            while (System.currentTimeMillis() - currentTime
                    < CLOSE_TSFILE_WRITER_MAX_WAIT_TIME_IN_MS
                && diskBuffer.isUsed()) {
              try {
                Thread.sleep(RETRY_WAIT_TIME);
              } catch (InterruptedException e) {
                LOGGER.warn(
                    "PipeConsensus-ConsensusGroupId-{}: receiver thread get interrupted when exiting.",
                    consensusGroupId.getId());
                // avoid infinite loop
                break;
              }
            }
            diskBuffer.closeSelf(consensusGroupId);
          });
    }
  }

  private static class PipeConsensusTsFileWriter {
    private final int index;
    // whether this buffer is used. this will be updated when first transfer tsFile piece or
    // when transfer seal.
    private boolean isUsed = false;
    // If isUsed is true, this variable will be set to the TCommitId of holderEvent
    private TCommitId commitIdOfCorrespondingHolderEvent;
    private File writingFile;
    private RandomAccessFile writingFileWriter;

    public PipeConsensusTsFileWriter(int index) {
      this.index = index;
    }

    public File getWritingFile() {
      return writingFile;
    }

    public void setWritingFile(File writingFile) {
      this.writingFile = writingFile;
    }

    public RandomAccessFile getWritingFileWriter() {
      return writingFileWriter;
    }

    public void setWritingFileWriter(RandomAccessFile writingFileWriter) {
      this.writingFileWriter = writingFileWriter;
    }

    public TCommitId getCommitIdOfCorrespondingHolderEvent() {
      return commitIdOfCorrespondingHolderEvent;
    }

    public void setCommitIdOfCorrespondingHolderEvent(
        TCommitId commitIdOfCorrespondingHolderEvent) {
      this.commitIdOfCorrespondingHolderEvent = commitIdOfCorrespondingHolderEvent;
    }

    public boolean isUsed() {
      return isUsed;
    }

    public void setUsed(boolean used) {
      isUsed = used;
    }

    public void returnSelf() {
      this.isUsed = false;
      this.commitIdOfCorrespondingHolderEvent = null;
    }

    public void closeSelf(ConsensusGroupId consensusGroupId) {
      // close file writer
      if (writingFileWriter != null) {
        try {
          writingFileWriter.close();
          LOGGER.info(
              "PipeConsensus-ConsensusGroupId-{}: TsFileWriter-{} exit: Writing file writer was closed.",
              consensusGroupId.getId(),
              index);
        } catch (Exception e) {
          LOGGER.warn(
              "PipeConsensus-ConsensusGroupId-{}: TsFileWriter-{} exit: Close Writing file writer error.",
              consensusGroupId,
              index,
              e);
        }
        setWritingFileWriter(null);
      } else {
        if (LOGGER.isDebugEnabled()) {
          LOGGER.debug(
              "PipeConsensus-ConsensusGroupId-{}: TsFileWriter-{} exit: Writing file writer is null. No need to close.",
              consensusGroupId.getId(),
              index);
        }
      }

      // close file
      if (writingFile != null) {
        try {
          FileUtils.delete(writingFile);
          LOGGER.info(
              "PipeConsensus-ConsensusGroupId-{}: TsFileWriter exit: Writing file {} was deleted.",
              consensusGroupId,
              writingFile.getPath());
        } catch (Exception e) {
          LOGGER.warn(
              "PipeConsensus-ConsensusGroupId-{}: TsFileWriter exit: Delete writing file {} error.",
              consensusGroupId,
              writingFile.getPath(),
              e);
        }
        setWritingFile(null);
      } else {
        if (LOGGER.isDebugEnabled()) {
          LOGGER.debug(
              "PipeConsensus-ConsensusGroupId-{}: TsFileWriter exit: Writing file is null. No need to delete.",
              consensusGroupId.getId());
        }
      }
    }
  }

  /**
   * An executor component to ensure all events sent from connector can be loaded in sequence,
   * although events can arrive receiver in a random sequence.
   */
  private class RequestExecutor {
    // An ordered set that buffers transfer requests' TCommitId, whose length is not larger than
    // PIPE_CONSENSUS_PIPELINE_SIZE.
    // Here we use set is to avoid duplicate events being received in some special cases
    private final TreeSet<RequestMeta> reqExecutionOrderBuffer;
    private final Lock lock;
    private final Condition condition;
    private final PipeConsensusReceiverMetrics metric;
    private long onSyncedCommitIndex = 0;
    private int connectorRebootTimes = 0;
    private int WALEventCount = 0;
    private int tsFileEventCount = 0;

    public RequestExecutor(PipeConsensusReceiverMetrics metric) {
      this.reqExecutionOrderBuffer =
          new TreeSet<>(
              Comparator.comparingInt(RequestMeta::getRebootTimes)
                  .thenComparingLong(RequestMeta::getCommitIndex));
      this.lock = new ReentrantLock();
      this.condition = lock.newCondition();
      this.metric = metric;
    }

    private void onSuccess(long nextSyncedCommitIndex, boolean isTransferTsFileSeal) {
      LOGGER.info(
          "PipeConsensus-ConsensusGroupId-{}: process no.{} event successfully!",
          consensusGroupId,
          nextSyncedCommitIndex);
      RequestMeta curMeta = reqExecutionOrderBuffer.pollFirst();
      onSyncedCommitIndex = nextSyncedCommitIndex;
      // update metric, notice that curMeta is never null.
      if (isTransferTsFileSeal) {
        tsFileEventCount--;
        metric.recordReceiveTsFileTimer(System.nanoTime() - curMeta.getStartApplyNanos());
      } else {
        WALEventCount--;
        metric.recordReceiveWALTimer(System.nanoTime() - curMeta.getStartApplyNanos());
      }
    }

    private TPipeConsensusTransferResp onRequest(
        final TPipeConsensusTransferReq req,
        final boolean isTransferTsFilePiece,
        final boolean isTransferTsFileSeal) {
      long startAcquireLockNanos = System.nanoTime();
      lock.lock();
      try {
        long startDispatchNanos = System.nanoTime();
        metric.recordAcquireExecutorLockTimer(startDispatchNanos - startAcquireLockNanos);

        TCommitId tCommitId = req.getCommitId();
        RequestMeta requestMeta = new RequestMeta(tCommitId);
        LOGGER.info(
            "PipeConsensus-ConsensusGroup-{}: start to receive no.{} event",
            consensusGroupId,
            tCommitId.getCommitIndex());
        // if a req is deprecated, we will discard it
        // This case may happen in this scenario: leader has transferred {1,2} and is intending to
        // transfer {3, 4, 5, 6}. And in one moment, follower has received {4, 5, 6}, {3} is still
        // transferring due to some network latency.
        // At this time, leader restarts, and it will resend {3, 4, 5, 6} with incremental
        // rebootTimes. If the {3} sent before the leader restart arrives after the follower
        // receives
        // the request with incremental rebootTimes, the {3} sent before the leader restart needs to
        // be discarded.
        if (tCommitId.getRebootTimes() < connectorRebootTimes) {
          final TSStatus status =
              new TSStatus(
                  RpcUtils.getStatus(
                      TSStatusCode.PIPE_CONSENSUS_DEPRECATED_REQUEST,
                      "PipeConsensus receiver received a deprecated request, which may be sent before the connector restart. Consider to discard it"));
          LOGGER.info(
              "PipeConsensus-ConsensusGroup-{}: received a deprecated request, which may be sent before the connector restart. Consider to discard it",
              consensusGroupId);
          return new TPipeConsensusTransferResp(status);
        }
        // Judge whether connector has rebooted or not, if the rebootTimes increases compared to
        // connectorRebootTimes, need to reset receiver because connector has been restarted.
        if (tCommitId.getRebootTimes() > connectorRebootTimes) {
          resetWithNewestRebootTime(tCommitId.getRebootTimes());
        }
        // update metric
        if (isTransferTsFilePiece && !reqExecutionOrderBuffer.contains(requestMeta)) {
          // only update tsFileEventCount when tsFileEvent is first enqueue.
          tsFileEventCount++;
        }
        if (!isTransferTsFileSeal && !isTransferTsFilePiece) {
          WALEventCount++;
        }
        reqExecutionOrderBuffer.add(requestMeta);

        // TsFilePieceTransferEvent will not enter further procedure, it just holds a place in
        // buffer. Only after the corresponding sealing event is processed, this event can be
        // dequeued.
        if (isTransferTsFilePiece) {
          long startApplyNanos = System.nanoTime();
          metric.recordDispatchWaitingTimer(startApplyNanos - startDispatchNanos);
          requestMeta.setStartApplyNanos(startApplyNanos);
          return null;
        }

        if (reqExecutionOrderBuffer.size() >= IOTDB_CONFIG.getPipeConsensusPipelineSize()
            && !reqExecutionOrderBuffer.first().equals(requestMeta)) {
          // If reqBuffer is full and current thread do not hold the reqBuffer's peek, this req
          // is not supposed to be processed. So current thread should notify the corresponding
          // threads to process the peek.
          condition.signalAll();
        }

        // Polling to process
        while (true) {
          if (reqExecutionOrderBuffer.first().equals(requestMeta)
              && tCommitId.getCommitIndex() == onSyncedCommitIndex + 1) {
            long startApplyNanos = System.nanoTime();
            metric.recordDispatchWaitingTimer(startApplyNanos - startDispatchNanos);
            requestMeta.setStartApplyNanos(startApplyNanos);
            // If current req is supposed to be process, load this event through
            // DataRegionStateMachine.
            TPipeConsensusTransferResp resp = loadEvent(req);

            // Only when event apply is successful and what is transmitted is not TsFilePiece, req
            // will be removed from the buffer and onSyncedCommitIndex will be updated. Because pipe
            // will transfer multi reqs with same commitId in a single TsFileInsertionEvent, only
            // when the last seal req is applied, we can discard this event.
            if (resp != null
                && resp.getStatus().getCode() == TSStatusCode.SUCCESS_STATUS.getStatusCode()) {
              onSuccess(onSyncedCommitIndex + 1, isTransferTsFileSeal);
            }
            return resp;
          }

          if (reqExecutionOrderBuffer.size() >= IOTDB_CONFIG.getPipeConsensusPipelineSize()
              && reqExecutionOrderBuffer.first().equals(requestMeta)) {
            long startApplyNanos = System.nanoTime();
            metric.recordDispatchWaitingTimer(startApplyNanos - startDispatchNanos);
            requestMeta.setStartApplyNanos(startApplyNanos);
            // If the reqBuffer is full and its peek is hold by current thread, load this event.
            TPipeConsensusTransferResp resp = loadEvent(req);

            if (resp != null
                && resp.getStatus().getCode() == TSStatusCode.SUCCESS_STATUS.getStatusCode()) {
              onSuccess(tCommitId.getCommitIndex(), isTransferTsFileSeal);
              // signal all other reqs that may wait for this event
              condition.signalAll();
            }
            return resp;
          } else {
            // if the req is not supposed to be processed and reqBuffer is not full, current thread
            // should wait until reqBuffer is full, which indicates the receiver has received all
            // the requests from the connector without duplication or leakage.
            try {
              boolean timeout =
                  !condition.await(
                      PIPE_CONSENSUS_RECEIVER_MAX_WAITING_TIME_IN_MS, TimeUnit.MILLISECONDS);

              // If the buffer is not full after waiting timeout, we suppose that the sender will
              // not send any more events at this time, that is, the sender has sent all events. At
              // this point we apply the event at reqBuffer's peek
              if (timeout
                  && reqExecutionOrderBuffer.size() < IOTDB_CONFIG.getPipeConsensusPipelineSize()
                  && reqExecutionOrderBuffer.first() != null
                  && reqExecutionOrderBuffer.first().equals(requestMeta)) {
                long startApplyNanos = System.nanoTime();
                metric.recordDispatchWaitingTimer(startApplyNanos - startDispatchNanos);
                requestMeta.setStartApplyNanos(startApplyNanos);
                TPipeConsensusTransferResp resp = loadEvent(req);

                if (resp != null
                    && resp.getStatus().getCode() == TSStatusCode.SUCCESS_STATUS.getStatusCode()) {
                  onSuccess(tCommitId.getCommitIndex(), isTransferTsFileSeal);
                  // signal all other reqs that may wait for this event
                  condition.signalAll();
                }
                return resp;
              }
            } catch (InterruptedException e) {
              LOGGER.warn(
                  "PipeConsensus-ConsensusGroup-{}: current waiting is interrupted. onSyncedCommitIndex: {}. Exception: ",
                  consensusGroupId,
                  tCommitId.getCommitIndex(),
                  e);
              Thread.currentThread().interrupt();
              // Avoid infinite loop when RPC thread is killed by OS
              return new TPipeConsensusTransferResp(
                  RpcUtils.getStatus(
                      TSStatusCode.SHUT_DOWN_ERROR,
                      "RPC processor is interrupted by shutdown hook when wait on condition!"));
            }
          }
        }
      } finally {
        lock.unlock();
      }
    }

    /**
     * Reset all data to initial status and set connectorRebootTimes properly. This method is called
     * when receiver identifies connector has rebooted.
     */
    private void resetWithNewestRebootTime(int connectorRebootTimes) {
      LOGGER.info(
          "PipeConsensus-ConsensusGroup-{}: receiver detected an newer rebootTimes, which indicates the leader has rebooted. receiver will reset all its data.",
          consensusGroupId);
      this.reqExecutionOrderBuffer.clear();
      this.onSyncedCommitIndex = -1;
      // sync the follower's connectorRebootTimes with connector's actual rebootTimes
      this.connectorRebootTimes = connectorRebootTimes;
    }
  }

  private static class RequestMeta {
    private final TCommitId commitId;
    private long startApplyNanos = 0;

    public RequestMeta(TCommitId commitId) {
      this.commitId = commitId;
    }

    public int getRebootTimes() {
      return commitId.getRebootTimes();
    }

    public long getCommitIndex() {
      return commitId.getCommitIndex();
    }

    public void setStartApplyNanos(long startApplyNanos) {
      // Notice that a tsFileInsertionEvent will enter RequestExecutor multiple times, we only need
      // to record the time of the first apply
      if (startApplyNanos == 0) {
        this.startApplyNanos = startApplyNanos;
      }
    }

    public long getStartApplyNanos() {
      return startApplyNanos;
    }

    @Override
    public boolean equals(Object o) {
      if (this == o) {
        return true;
      }
      if (o == null || getClass() != o.getClass()) {
        return false;
      }
      RequestMeta that = (RequestMeta) o;
      return commitId.equals(that.commitId);
    }

    @Override
    public int hashCode() {
      return Objects.hash(commitId);
    }
  }

  //////////////////////////// APIs provided for metric framework ////////////////////////////

  public int getReceiveBufferSize() {
    return this.requestExecutor.reqExecutionOrderBuffer.size();
  }

  public int getWALEventCount() {
    return this.requestExecutor.WALEventCount;
  }

  public int getTsFileEventCount() {
    return this.requestExecutor.tsFileEventCount;
  }

  public String getConsensusGroupIdStr() {
    return consensusGroupId.toString();
  }
}<|MERGE_RESOLUTION|>--- conflicted
+++ resolved
@@ -109,13 +109,10 @@
       ConsensusPipeName consensusPipeName) {
     this.pipeConsensus = pipeConsensus;
     this.consensusGroupId = consensusGroupId;
-<<<<<<< HEAD
     this.pipeConsensusReceiverMetrics = new PipeConsensusReceiverMetrics(this);
     this.requestExecutor = new RequestExecutor(pipeConsensusReceiverMetrics);
-    MetricService.getInstance().addMetricSet(pipeConsensusReceiverMetrics);
-=======
     this.consensusPipeName = consensusPipeName;
->>>>>>> b3aae802
+      MetricService.getInstance().addMetricSet(pipeConsensusReceiverMetrics);
 
     // Each pipeConsensusReceiver has its own base directories. for example, a default dir path is
     // data/datanode/system/pipe/consensus/receiver/__consensus.{consensusGroupId}_{leaderDataNodeId}_{followerDataNodeId}
