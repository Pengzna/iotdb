--- conflicted
+++ resolved
@@ -1269,12 +1269,7 @@
     private final AtomicInteger tsFileEventCount = new AtomicInteger(0);
     private long onSyncedCommitIndex = 0;
     private int connectorRebootTimes = 0;
-<<<<<<< HEAD
-=======
     private int pipeTaskRestartTimes = 0;
-    private AtomicInteger WALEventCount = new AtomicInteger(0);
-    private AtomicInteger tsFileEventCount = new AtomicInteger(0);
->>>>>>> dcde7f9e
 
     public RequestExecutor(
         PipeConsensusReceiverMetrics metric, PipeConsensusTsFileWriterPool tsFileWriterPool) {
