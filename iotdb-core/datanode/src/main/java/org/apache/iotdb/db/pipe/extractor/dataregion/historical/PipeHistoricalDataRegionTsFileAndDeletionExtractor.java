--- conflicted
+++ resolved
@@ -376,30 +376,9 @@
     }
   }
 
-<<<<<<< HEAD
-  private void extractDeletions(
-      final DeletionResourceManager deletionResourceManager,
-      final List<PersistentResource> resourceList) {
-    LOGGER.info("Pipe {}@{}: start to extract deletions", pipeName, dataRegionId);
-    long startTime = System.currentTimeMillis();
-    List<DeletionResource> allDeletionResources = deletionResourceManager.getAllDeletionResources();
-    final int originalDeletionCount = allDeletionResources.size();
-    allDeletionResources =
-        allDeletionResources.stream()
-            .filter(this::mayDeletionUnprocessed)
-            .collect(Collectors.toList());
-    resourceList.addAll(allDeletionResources);
-    LOGGER.info(
-        "Pipe {}@{}: finish to extract deletions, extract deletions count {}/{}, took {} ms",
-        pipeName,
-        dataRegionId,
-        resourceList.size(),
-        originalDeletionCount,
-        System.currentTimeMillis() - startTime);
-=======
   @Override
   public synchronized void start() {
-    if (!shouldExtractInsertion) {
+    if (!shouldExtractInsertion && !shouldExtractDeletion) {
       hasBeenStarted = true;
       return;
     }
@@ -424,26 +403,37 @@
         "Pipe: start to extract historical TsFile and Deletion(if uses pipeConsensus)");
     try {
       List<PersistentResource> resourceList = new ArrayList<>();
-      // Flush TsFiles
-      flushTsFilesForExtraction(dataRegion, startHistoricalExtractionTime);
-      // Extract TsFiles
-      extractTsFiles(dataRegion, startHistoricalExtractionTime, resourceList);
-
-      // Extract deletions
-      Optional.ofNullable(DeletionResourceManager.getInstance(String.valueOf(dataRegionId)))
-          .ifPresent(mgr -> extractDeletions(mgr, resourceList));
-
-      // Sort tsFileResource and deletionResource
-      resourceList.sort(
-          (o1, o2) ->
-              startIndex instanceof TimeWindowStateProgressIndex
-                  ? Long.compare(o1.getFileStartTime(), o2.getFileStartTime())
-                  : o1.getProgressIndex().topologicalCompareTo(o2.getProgressIndex()));
-      pendingQueue = new ArrayDeque<>(resourceList);
+        if (shouldExtractInsertion) {
+            // Flush TsFiles
+            final long startHistoricalExtractionTime = System.currentTimeMillis();
+            flushTsFilesForExtraction(dataRegion, startHistoricalExtractionTime);
+            // Extract TsFiles
+            extractTsFiles(dataRegion, startHistoricalExtractionTime, resourceList);
+        }
+
+        if (shouldExtractDeletion) {
+            // Extract deletions
+            Optional.ofNullable(DeletionResourceManager.getInstance(String.valueOf(dataRegionId)))
+                    .ifPresent(mgr -> extractDeletions(mgr, resourceList));
+        }
+        // Sort tsFileResource and deletionResource
+        long startTime = System.currentTimeMillis();
+        LOGGER.info("Pipe {}@{}: start to sort all extracted resources", pipeName, dataRegionId);
+        resourceList.sort(
+                (o1, o2) ->
+                        startIndex instanceof TimeWindowStateProgressIndex
+                                ? Long.compare(o1.getFileStartTime(), o2.getFileStartTime())
+                                : o1.getProgressIndex().topologicalCompareTo(o2.getProgressIndex()));
+        LOGGER.info(
+                "Pipe {}@{}: finish to sort all extracted resources, took {} ms",
+                pipeName,
+                dataRegionId,
+                System.currentTimeMillis() - startTime);
+
+        pendingQueue = new ArrayDeque<>(resourceList);
     } finally {
       dataRegion.writeUnlock();
     }
->>>>>>> fe255f9d
   }
 
   private void flushTsFilesForExtraction(
@@ -546,71 +536,6 @@
     }
   }
 
-<<<<<<< HEAD
-  @Override
-  public synchronized void start() {
-    if (!shouldExtractInsertion && !shouldExtractDeletion) {
-      hasBeenStarted = true;
-      return;
-    }
-    if (!StorageEngine.getInstance().isReadyForNonReadWriteFunctions()) {
-      LOGGER.info(
-          "Pipe {}@{}: failed to start to extract historical TsFile, storage engine is not ready. Will retry later.",
-          pipeName,
-          dataRegionId);
-      return;
-    }
-    hasBeenStarted = true;
-
-    final DataRegion dataRegion =
-        StorageEngine.getInstance().getDataRegion(new DataRegionId(dataRegionId));
-    if (Objects.isNull(dataRegion)) {
-      pendingQueue = new ArrayDeque<>();
-      return;
-    }
-
-    dataRegion.writeLock(
-        "Pipe: start to extract historical TsFile and Deletion(if uses pipeConsensus)");
-    try {
-      List<PersistentResource> resourceList = new ArrayList<>();
-      if (shouldExtractInsertion) {
-        // Flush TsFiles
-        final long startHistoricalExtractionTime = System.currentTimeMillis();
-        flushTsFilesForExtraction(dataRegion, startHistoricalExtractionTime);
-        // Extract TsFiles
-        extractTsFiles(dataRegion, startHistoricalExtractionTime, resourceList);
-      }
-
-      if (shouldExtractDeletion) {
-        // Extract deletions
-        Optional.ofNullable(DeletionResourceManager.getInstance(String.valueOf(dataRegionId)))
-            .ifPresent(mgr -> extractDeletions(mgr, resourceList));
-      }
-      // Sort tsFileResource and deletionResource
-      long startTime = System.currentTimeMillis();
-      LOGGER.info("Pipe {}@{}: start to sort all extracted resources", pipeName, dataRegionId);
-      resourceList.sort(
-          (o1, o2) ->
-              startIndex instanceof TimeWindowStateProgressIndex
-                  ? Long.compare(o1.getFileStartTime(), o2.getFileStartTime())
-                  : o1.getProgressIndex().topologicalCompareTo(o2.getProgressIndex()));
-      LOGGER.info(
-          "Pipe {}@{}: finish to sort all extracted resources, took {} ms",
-          pipeName,
-          dataRegionId,
-          System.currentTimeMillis() - startTime);
-      pendingQueue = new ArrayDeque<>(resourceList);
-    } finally {
-      dataRegion.writeUnlock();
-    }
-  }
-
-  private boolean mayDeletionUnprocessed(final DeletionResource resource) {
-    return !startIndex.isAfter(resource.getProgressIndex());
-  }
-
-=======
->>>>>>> fe255f9d
   private boolean mayTsFileContainUnprocessedData(final TsFileResource resource) {
     if (startIndex instanceof TimeWindowStateProgressIndex) {
       // The resource is closed thus the TsFileResource#getFileEndTime() is safe to use
@@ -687,25 +612,26 @@
     }
   }
 
-  private void extractDeletions(
-      final DeletionResourceManager deletionResourceManager,
-      final List<PersistentResource> resourceList) {
-    LOGGER.info("Pipe {}@{}: start to extract deletions", pipeName, dataRegionId);
-    List<DeletionResource> allDeletionResources = deletionResourceManager.getAllDeletionResources();
-    final int originalDeletionCount = allDeletionResources.size();
-    allDeletionResources =
-        allDeletionResources.stream()
-            // filter if deletion is unprocessed
-            .filter(resource -> !startIndex.isAfter(resource.getProgressIndex()))
-            .collect(Collectors.toList());
-    resourceList.addAll(allDeletionResources);
-    LOGGER.info(
-        "Pipe {}@{}: finish to extract deletions, extract deletions count {}/{}",
-        pipeName,
-        dataRegionId,
-        resourceList.size(),
-        originalDeletionCount);
-  }
+    private void extractDeletions(
+            final DeletionResourceManager deletionResourceManager,
+            final List<PersistentResource> resourceList) {
+        LOGGER.info("Pipe {}@{}: start to extract deletions", pipeName, dataRegionId);
+        long startTime = System.currentTimeMillis();
+        List<DeletionResource> allDeletionResources = deletionResourceManager.getAllDeletionResources();
+        final int originalDeletionCount = allDeletionResources.size();
+        allDeletionResources =
+                allDeletionResources.stream()
+                        .filter(resource -> !startIndex.isAfter(resource.getProgressIndex()))
+                        .collect(Collectors.toList());
+        resourceList.addAll(allDeletionResources);
+        LOGGER.info(
+                "Pipe {}@{}: finish to extract deletions, extract deletions count {}/{}, took {} ms",
+                pipeName,
+                dataRegionId,
+                resourceList.size(),
+                originalDeletionCount,
+                System.currentTimeMillis() - startTime);
+    }
 
   @Override
   public synchronized Event supply() {
