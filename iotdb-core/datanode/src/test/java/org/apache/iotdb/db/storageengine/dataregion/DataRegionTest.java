--- conflicted
+++ resolved
@@ -219,14 +219,10 @@
                 CompressionType.UNCOMPRESSED,
                 Collections.emptyMap()));
 
-<<<<<<< HEAD
     PartialPath path = new PartialPath(deviceId, measurementId);
     DeleteDataNode deleteDataNode1 =
         new DeleteDataNode(new PlanNodeId("1"), Collections.singletonList(path), 0, 15L);
-    dataRegion.deleteByDevice(new PartialPath(deviceId, measurementId), deleteDataNode1);
-=======
-    dataRegion.deleteByDevice(new MeasurementPath(deviceId, measurementId), 0, 15L, -1);
->>>>>>> b2726a57
+    dataRegion.deleteByDevice(new MeasurementPath(deviceId, measurementId), deleteDataNode1);
 
     List<TsFileResource> tsfileResourcesForQuery = new ArrayList<>();
     for (TsFileProcessor tsfileProcessor : dataRegion.getWorkUnsequenceTsFileProcessors()) {
@@ -1417,21 +1413,13 @@
         new DeleteDataNode(new PlanNodeId("1"), Collections.singletonList(path), 50, 150);
     deleteDataNode1.setSearchIndex(0);
     // delete root.vehicle.d2.s0 data in the second file
-<<<<<<< HEAD
-    dataRegion.deleteByDevice(new PartialPath("root.vehicle.d2.s0"), deleteDataNode1);
-=======
-    dataRegion.deleteByDevice(new MeasurementPath("root.vehicle.d2.s0"), 50, 150, 0);
->>>>>>> b2726a57
+    dataRegion.deleteByDevice(new MeasurementPath("root.vehicle.d2.s0"), deleteDataNode1);
 
     DeleteDataNode deleteDataNode2 =
         new DeleteDataNode(new PlanNodeId("2"), Collections.singletonList(path), 150, 450);
     deleteDataNode2.setSearchIndex(0);
     // delete root.vehicle.d2.s0 data in the third file
-<<<<<<< HEAD
-    dataRegion.deleteByDevice(new PartialPath("root.vehicle.d2.s0"), deleteDataNode2);
-=======
-    dataRegion.deleteByDevice(new MeasurementPath("root.vehicle.d2.s0"), 150, 450, 0);
->>>>>>> b2726a57
+    dataRegion.deleteByDevice(new MeasurementPath("root.vehicle.d2.s0"), deleteDataNode2);
 
     for (int i = 0; i < dataRegion.getSequenceFileList().size(); i++) {
       TsFileResource resource = dataRegion.getSequenceFileList().get(i);
@@ -1481,22 +1469,14 @@
         new DeleteDataNode(new PlanNodeId("1"), Collections.singletonList(path), 50, 70);
     deleteDataNode1.setSearchIndex(0);
     // delete data which is in memtable
-<<<<<<< HEAD
-    dataRegion.deleteByDevice(path, deleteDataNode1);
-=======
-    dataRegion.deleteByDevice(new MeasurementPath("root.vehicle.d2.s0"), 50, 70, 0);
->>>>>>> b2726a57
+    dataRegion.deleteByDevice(new MeasurementPath("root.vehicle.d2.s0"), deleteDataNode1);
 
     PartialPath path2 = new PartialPath("root.vehicle.d200.s0");
     DeleteDataNode deleteDataNode2 =
         new DeleteDataNode(new PlanNodeId("2"), Collections.singletonList(path2), 50, 70);
     deleteDataNode2.setSearchIndex(0);
     // delete data which is not in memtable
-<<<<<<< HEAD
-    dataRegion.deleteByDevice(path2, deleteDataNode2);
-=======
-    dataRegion.deleteByDevice(new MeasurementPath("root.vehicle.d200.s0"), 50, 70, 0);
->>>>>>> b2726a57
+    dataRegion.deleteByDevice(new MeasurementPath("root.vehicle.d200.s0"), deleteDataNode2);
 
     dataRegion.syncCloseAllWorkingTsFileProcessors();
     Assert.assertFalse(tsFileResource.getModFile().exists());
@@ -1523,9 +1503,8 @@
         new DeleteDataNode(new PlanNodeId("2"), Collections.singletonList(path2), 50, 70);
     deleteDataNode2.setSearchIndex(0);
     // delete data which is not in flushing memtable
-<<<<<<< HEAD
-    dataRegion.deleteByDevice(new PartialPath("root.vehicle.d0.s0"), deleteDataNode1);
-    dataRegion.deleteByDevice(new PartialPath("root.vehicle.d200.s0"), deleteDataNode2);
+    dataRegion.deleteByDevice(new MeasurementPath("root.vehicle.d0.s0"), deleteDataNode1);
+    dataRegion.deleteByDevice(new MeasurementPath("root.vehicle.d0.s0"), deleteDataNode2);
 
     DeleteDataNode deleteDataNode3 =
         new DeleteDataNode(new PlanNodeId("3"), Collections.singletonList(path), 50, 100);
@@ -1537,18 +1516,9 @@
         new DeleteDataNode(new PlanNodeId("5"), Collections.singletonList(path), 100, 190);
     deleteDataNode5.setSearchIndex(0);
     // delete data which is in flushing memtable
-    dataRegion.deleteByDevice(new PartialPath("root.vehicle.d0.s0"), deleteDataNode3);
-    dataRegion.deleteByDevice(new PartialPath("root.vehicle.d0.s0"), deleteDataNode4);
-    dataRegion.deleteByDevice(new PartialPath("root.vehicle.d0.s0"), deleteDataNode4);
-=======
-    dataRegion.deleteByDevice(new MeasurementPath("root.vehicle.d0.s0"), 50, 99, 0);
-    dataRegion.deleteByDevice(new MeasurementPath("root.vehicle.d200.s0"), 50, 70, 0);
-
-    // delete data which is in flushing memtable
-    dataRegion.deleteByDevice(new MeasurementPath("root.vehicle.d0.s0"), 50, 100, 0);
-    dataRegion.deleteByDevice(new MeasurementPath("root.vehicle.d0.s0"), 50, 150, 0);
-    dataRegion.deleteByDevice(new MeasurementPath("root.vehicle.d0.s0"), 100, 190, 0);
->>>>>>> b2726a57
+    dataRegion.deleteByDevice(new MeasurementPath("root.vehicle.d0.s0"), deleteDataNode3);
+    dataRegion.deleteByDevice(new MeasurementPath("root.vehicle.d0.s0"), deleteDataNode4);
+    dataRegion.deleteByDevice(new MeasurementPath("root.vehicle.d0.s0"), deleteDataNode4);
 
     dataRegion.syncCloseAllWorkingTsFileProcessors();
     Assert.assertTrue(tsFileResource.getModFile().exists());
@@ -1574,9 +1544,8 @@
         new DeleteDataNode(new PlanNodeId("2"), Collections.singletonList(path2), 50, 70);
     deleteDataNode2.setSearchIndex(0);
     // delete data which is not in work memtable
-<<<<<<< HEAD
-    dataRegion.deleteByDevice(new PartialPath("root.vehicle.d0.s0"), deleteDataNode1);
-    dataRegion.deleteByDevice(new PartialPath("root.vehicle.d200.s0"), deleteDataNode2);
+    dataRegion.deleteByDevice(new MeasurementPath("root.vehicle.d0.s0"), deleteDataNode1);
+    dataRegion.deleteByDevice(new MeasurementPath("root.vehicle.d0.s0"), deleteDataNode2);
 
     DeleteDataNode deleteDataNode3 =
         new DeleteDataNode(new PlanNodeId("3"), Collections.singletonList(path), 50, 100);
@@ -1588,18 +1557,9 @@
         new DeleteDataNode(new PlanNodeId("5"), Collections.singletonList(path), 100, 190);
     deleteDataNode5.setSearchIndex(0);
     // delete data which is in work memtable
-    dataRegion.deleteByDevice(new PartialPath("root.vehicle.d0.s0"), deleteDataNode3);
-    dataRegion.deleteByDevice(new PartialPath("root.vehicle.d0.s0"), deleteDataNode4);
-    dataRegion.deleteByDevice(new PartialPath("root.vehicle.d0.s0"), deleteDataNode5);
-=======
-    dataRegion.deleteByDevice(new MeasurementPath("root.vehicle.d0.s0"), 50, 99, 0);
-    dataRegion.deleteByDevice(new MeasurementPath("root.vehicle.d200.s0"), 50, 70, 0);
-
-    // delete data which is in work memtable
-    dataRegion.deleteByDevice(new MeasurementPath("root.vehicle.d0.s0"), 50, 100, 0);
-    dataRegion.deleteByDevice(new MeasurementPath("root.vehicle.d0.s0"), 50, 150, 0);
-    dataRegion.deleteByDevice(new MeasurementPath("root.vehicle.d0.s0"), 100, 190, 0);
->>>>>>> b2726a57
+    dataRegion.deleteByDevice(new MeasurementPath("root.vehicle.d0.s0"), deleteDataNode3);
+    dataRegion.deleteByDevice(new MeasurementPath("root.vehicle.d0.s0"), deleteDataNode4);
+    dataRegion.deleteByDevice(new MeasurementPath("root.vehicle.d0.s0"), deleteDataNode5);
 
     dataRegion.syncCloseAllWorkingTsFileProcessors();
     Assert.assertFalse(tsFileResource.getModFile().exists());
@@ -1615,23 +1575,14 @@
         new DeleteDataNode(new PlanNodeId("6"), Collections.singletonList(path), 200, 299);
     deleteDataNode6.setSearchIndex(0);
     // delete data which is not in work memtable
-<<<<<<< HEAD
-    dataRegion.deleteByDevice(new PartialPath("root.vehicle.d0.s0"), deleteDataNode6);
-    dataRegion.deleteByDevice(new PartialPath("root.vehicle.d200.s0"), deleteDataNode2);
-=======
-    dataRegion.deleteByDevice(new MeasurementPath("root.vehicle.d0.s0"), 200, 299, 0);
-    dataRegion.deleteByDevice(new MeasurementPath("root.vehicle.d200.s0"), 50, 70, 0);
->>>>>>> b2726a57
+    dataRegion.deleteByDevice(new MeasurementPath("root.vehicle.d0.s0"), deleteDataNode6);
+    dataRegion.deleteByDevice(new MeasurementPath("root.vehicle.d200.s0"), deleteDataNode2);
 
     DeleteDataNode deleteDataNode7 =
         new DeleteDataNode(new PlanNodeId("7"), Collections.singletonList(path), 80, 85);
     deleteDataNode7.setSearchIndex(0);
     // delete data which is in work memtable
-<<<<<<< HEAD
-    dataRegion.deleteByDevice(new PartialPath("root.vehicle.d0.s0"), deleteDataNode7);
-=======
-    dataRegion.deleteByDevice(new MeasurementPath("root.vehicle.d0.s0"), 80, 85, 0);
->>>>>>> b2726a57
+    dataRegion.deleteByDevice(new MeasurementPath("root.vehicle.d0.s0"), deleteDataNode7);
 
     Assert.assertFalse(tsFileResource.getModFile().exists());
 
@@ -1646,10 +1597,9 @@
         new DeleteDataNode(new PlanNodeId("9"), Collections.singletonList(path), 100, 200);
     deleteDataNode9.setSearchIndex(0);
     // delete data which is not in flushing memtable
-<<<<<<< HEAD
-    dataRegion.deleteByDevice(new PartialPath("root.vehicle.d0.s0"), deleteDataNode8);
-    dataRegion.deleteByDevice(new PartialPath("root.vehicle.d0.s0"), deleteDataNode9);
-    dataRegion.deleteByDevice(new PartialPath("root.vehicle.d200.s0"), deleteDataNode2);
+    dataRegion.deleteByDevice(new MeasurementPath("root.vehicle.d0.s0"), deleteDataNode8);
+    dataRegion.deleteByDevice(new MeasurementPath("root.vehicle.d0.s0"), deleteDataNode9);
+    dataRegion.deleteByDevice(new MeasurementPath("root.vehicle.d200.s0"), deleteDataNode2);
 
     DeleteDataNode deleteDataNode10 =
         new DeleteDataNode(new PlanNodeId("10"), Collections.singletonList(path2), 25, 50);
@@ -1661,19 +1611,9 @@
         new DeleteDataNode(new PlanNodeId("12"), Collections.singletonList(path2), 99, 150);
     deleteDataNode12.setSearchIndex(0);
     // delete data which is in flushing memtable
-    dataRegion.deleteByDevice(new PartialPath("root.vehicle.d0.s0"), deleteDataNode10);
-    dataRegion.deleteByDevice(new PartialPath("root.vehicle.d0.s0"), deleteDataNode11);
-    dataRegion.deleteByDevice(new PartialPath("root.vehicle.d0.s0"), deleteDataNode12);
-=======
-    dataRegion.deleteByDevice(new MeasurementPath("root.vehicle.d0.s0"), 0, 49, 0);
-    dataRegion.deleteByDevice(new MeasurementPath("root.vehicle.d0.s0"), 100, 200, 0);
-    dataRegion.deleteByDevice(new MeasurementPath("root.vehicle.d200.s0"), 50, 70, 0);
-
-    // delete data which is in flushing memtable
-    dataRegion.deleteByDevice(new MeasurementPath("root.vehicle.d0.s0"), 25, 50, 0);
-    dataRegion.deleteByDevice(new MeasurementPath("root.vehicle.d0.s0"), 50, 80, 0);
-    dataRegion.deleteByDevice(new MeasurementPath("root.vehicle.d0.s0"), 99, 150, 0);
->>>>>>> b2726a57
+    dataRegion.deleteByDevice(new MeasurementPath("root.vehicle.d0.s0"), deleteDataNode10);
+    dataRegion.deleteByDevice(new MeasurementPath("root.vehicle.d0.s0"), deleteDataNode11);
+    dataRegion.deleteByDevice(new MeasurementPath("root.vehicle.d0.s0"), deleteDataNode12);
 
     dataRegion.syncCloseAllWorkingTsFileProcessors();
     Assert.assertTrue(tsFileResource.getModFile().exists());
@@ -1704,24 +1644,15 @@
         new DeleteDataNode(new PlanNodeId("2"), Collections.singletonList(path2), 50, 70);
     deleteDataNode2.setSearchIndex(0);
     // delete data which is not in working memtable
-<<<<<<< HEAD
-    dataRegion.deleteByDevice(new PartialPath("root.vehicle.d0.s0"), deleteDataNode1);
-    dataRegion.deleteByDevice(new PartialPath("root.vehicle.d200.s0"), deleteDataNode2);
-=======
-    dataRegion.deleteByDevice(new MeasurementPath("root.vehicle.d0.s0"), 50, 99, 0);
-    dataRegion.deleteByDevice(new MeasurementPath("root.vehicle.d200.s0"), 50, 70, 0);
->>>>>>> b2726a57
+    dataRegion.deleteByDevice(new MeasurementPath("root.vehicle.d0.s0"), deleteDataNode1);
+    dataRegion.deleteByDevice(new MeasurementPath("root.vehicle.d200.s0"), deleteDataNode2);
 
     PartialPath path3 = new PartialPath("root.vehicle.d199.*");
     DeleteDataNode deleteDataNode3 =
         new DeleteDataNode(new PlanNodeId("3"), Collections.singletonList(path3), 50, 500);
     deleteDataNode3.setSearchIndex(0);
     // delete data which is in working memtable
-<<<<<<< HEAD
-    dataRegion.deleteByDevice(new PartialPath("root.vehicle.d199.*"), deleteDataNode3);
-=======
-    dataRegion.deleteByDevice(new MeasurementPath("root.vehicle.d199.*"), 50, 500, 0);
->>>>>>> b2726a57
+    dataRegion.deleteByDevice(new MeasurementPath("root.vehicle.d199.*"), deleteDataNode3);
 
     dataRegion.syncCloseAllWorkingTsFileProcessors();
     Assert.assertFalse(tsFileResource.getModFile().exists());
@@ -1746,11 +1677,7 @@
         new DeleteDataNode(new PlanNodeId("1"), Collections.singletonList(path), 100, 200);
     deleteDataNode.setSearchIndex(0);
     // delete all data which is in flushing memtable
-<<<<<<< HEAD
-    dataRegion.deleteByDevice(new PartialPath("root.vehicle.d0.s0"), deleteDataNode);
-=======
-    dataRegion.deleteByDevice(new MeasurementPath("root.vehicle.d0.s0"), 100, 200, 0);
->>>>>>> b2726a57
+    dataRegion.deleteByDevice(new MeasurementPath("root.vehicle.d0.s0"), deleteDataNode);
 
     dataRegion.syncCloseAllWorkingTsFileProcessors();
     Assert.assertFalse(tsFileResource.getTsFile().exists());
@@ -1786,41 +1713,29 @@
 
     TsFileResource tsFileResource = dataRegion.getTsFileManager().getTsFileList(true).get(0);
     // delete data in work mem, no mods.
-<<<<<<< HEAD
     PartialPath path = new PartialPath("root.vehicle.d0.**");
     DeleteDataNode deleteDataNode1 =
         new DeleteDataNode(new PlanNodeId("1"), Collections.singletonList(path), 50, 100);
     deleteDataNode1.setSearchIndex(0);
-    dataRegion.deleteDataDirectly(path, deleteDataNode1);
-=======
-    dataRegion.deleteDataDirectly(new MeasurementPath("root.vehicle.d0.**"), 50, 100, 0);
->>>>>>> b2726a57
+    dataRegion.deleteDataDirectly(new MeasurementPath("root.vehicle.d0.**"), deleteDataNode1);
     Assert.assertTrue(tsFileResource.getTsFile().exists());
     Assert.assertFalse(tsFileResource.getModFile().exists());
 
     dataRegion.syncCloseAllWorkingTsFileProcessors();
 
     // delete data in closed file, but time not match
-<<<<<<< HEAD
     DeleteDataNode deleteDataNode2 =
         new DeleteDataNode(new PlanNodeId("2"), Collections.singletonList(path), 100, 120);
     deleteDataNode2.setSearchIndex(0);
-    dataRegion.deleteDataDirectly(new PartialPath("root.vehicle.d0.**"), deleteDataNode2);
-=======
-    dataRegion.deleteDataDirectly(new MeasurementPath("root.vehicle.d0.**"), 100, 120, 0);
->>>>>>> b2726a57
+    dataRegion.deleteDataDirectly(new MeasurementPath("root.vehicle.d0.**"), deleteDataNode2);
     Assert.assertTrue(tsFileResource.getTsFile().exists());
     Assert.assertTrue(tsFileResource.getModFile().exists());
 
     // delete data in closed file, and time all match
-<<<<<<< HEAD
     DeleteDataNode deleteDataNode3 =
         new DeleteDataNode(new PlanNodeId("3"), Collections.singletonList(path), 100, 199);
     deleteDataNode3.setSearchIndex(0);
-    dataRegion.deleteDataDirectly(new PartialPath("root.vehicle.d0.**"), deleteDataNode3);
-=======
-    dataRegion.deleteDataDirectly(new MeasurementPath("root.vehicle.d0.**"), 100, 199, 0);
->>>>>>> b2726a57
+    dataRegion.deleteDataDirectly(new MeasurementPath("root.vehicle.d0.**"), deleteDataNode3);
     Assert.assertFalse(tsFileResource.getTsFile().exists());
     Assert.assertFalse(tsFileResource.getModFile().exists());
   }
@@ -1850,22 +1765,16 @@
     Assert.assertTrue(tsFileResourceUnSeq.getTsFile().exists());
 
     // already closed, will have a mods file.
-<<<<<<< HEAD
     PartialPath path = new PartialPath("root.vehicle.d0.**");
     DeleteDataNode deleteDataNode1 =
         new DeleteDataNode(new PlanNodeId("1"), Collections.singletonList(path), 40, 60);
     deleteDataNode1.setSearchIndex(0);
-    dataRegion.deleteDataDirectly(new PartialPath("root.vehicle.d0.**"), deleteDataNode1);
+    dataRegion.deleteDataDirectly(new MeasurementPath("root.vehicle.d0.**"), deleteDataNode1);
     // not close yet, just delete in memory.
     DeleteDataNode deleteDataNode2 =
         new DeleteDataNode(new PlanNodeId("2"), Collections.singletonList(path), 140, 160);
     deleteDataNode2.setSearchIndex(0);
-    dataRegion.deleteDataDirectly(new PartialPath("root.vehicle.d0.**"), deleteDataNode2);
-=======
-    dataRegion.deleteDataDirectly(new MeasurementPath("root.vehicle.d0.**"), 40, 60, 0);
-    // not close yet, just delete in memory.
-    dataRegion.deleteDataDirectly(new MeasurementPath("root.vehicle.d0.**"), 140, 160, 0);
->>>>>>> b2726a57
+    dataRegion.deleteDataDirectly(new MeasurementPath("root.vehicle.d0.**"), deleteDataNode2);
 
     // delete data in mem table, there is no mods
     Assert.assertTrue(tsFileResourceSeq.getTsFile().exists());
@@ -1874,32 +1783,23 @@
     Assert.assertFalse(tsFileResourceUnSeq.getModFile().exists());
     dataRegion.syncCloseAllWorkingTsFileProcessors();
 
-<<<<<<< HEAD
     DeleteDataNode deleteDataNode3 =
         new DeleteDataNode(new PlanNodeId("3"), Collections.singletonList(path), 40, 80);
     deleteDataNode3.setSearchIndex(0);
-    dataRegion.deleteDataDirectly(new PartialPath("root.vehicle.d0.**"), deleteDataNode3);
-=======
-    dataRegion.deleteDataDirectly(new MeasurementPath("root.vehicle.d0.**"), 40, 80, 0);
->>>>>>> b2726a57
+    dataRegion.deleteDataDirectly(new MeasurementPath("root.vehicle.d0.**"), deleteDataNode3);
     Assert.assertTrue(tsFileResourceUnSeq.getTsFile().exists());
     Assert.assertTrue(tsFileResourceUnSeq.getModFile().exists());
 
     // seq file and unseq file have data file and mod file now,
     // this deletion will remove data file and mod file.
-<<<<<<< HEAD
     DeleteDataNode deleteDataNode4 =
         new DeleteDataNode(new PlanNodeId("4"), Collections.singletonList(path), 30, 100);
     deleteDataNode4.setSearchIndex(0);
     DeleteDataNode deleteDataNode5 =
         new DeleteDataNode(new PlanNodeId("5"), Collections.singletonList(path), 100, 199);
     deleteDataNode5.setSearchIndex(0);
-    dataRegion.deleteDataDirectly(new PartialPath("root.vehicle.d0.**"), deleteDataNode4);
-    dataRegion.deleteDataDirectly(new PartialPath("root.vehicle.d0.**"), deleteDataNode5);
-=======
-    dataRegion.deleteDataDirectly(new MeasurementPath("root.vehicle.d0.**"), 30, 100, 0);
-    dataRegion.deleteDataDirectly(new MeasurementPath("root.vehicle.d0.**"), 100, 199, 0);
->>>>>>> b2726a57
+    dataRegion.deleteDataDirectly(new MeasurementPath("root.vehicle.d0.**"), deleteDataNode4);
+    dataRegion.deleteDataDirectly(new MeasurementPath("root.vehicle.d0.**"), deleteDataNode5);
 
     Assert.assertFalse(tsFileResourceSeq.getTsFile().exists());
     Assert.assertFalse(tsFileResourceUnSeq.getTsFile().exists());
