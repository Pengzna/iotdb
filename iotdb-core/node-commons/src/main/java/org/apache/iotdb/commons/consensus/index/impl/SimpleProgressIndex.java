/*
 * Licensed to the Apache Software Foundation (ASF) under one
 * or more contributor license agreements.  See the NOTICE file
 * distributed with this work for additional information
 * regarding copyright ownership.  The ASF licenses this file
 * to you under the Apache License, Version 2.0 (the
 * "License"); you may not use this file except in compliance
 * with the License.  You may obtain a copy of the License at
 *
 *     http://www.apache.org/licenses/LICENSE-2.0
 *
 * Unless required by applicable law or agreed to in writing,
 * software distributed under the License is distributed on an
 * "AS IS" BASIS, WITHOUT WARRANTIES OR CONDITIONS OF ANY
 * KIND, either express or implied.  See the License for the
 * specific language governing permissions and limitations
 * under the License.
 */

package org.apache.iotdb.commons.consensus.index.impl;

import org.apache.iotdb.commons.consensus.index.ProgressIndex;
import org.apache.iotdb.commons.consensus.index.ProgressIndexType;

import org.apache.tsfile.utils.ReadWriteIOUtils;

import javax.annotation.Nonnull;

import java.io.IOException;
import java.io.InputStream;
import java.io.OutputStream;
import java.nio.ByteBuffer;
import java.util.Objects;
import java.util.concurrent.locks.ReentrantReadWriteLock;

public class SimpleProgressIndex extends ProgressIndex {

  private final ReentrantReadWriteLock lock = new ReentrantReadWriteLock();

  private final int rebootTimes;
  private final long memTableFlushOrderId;

  public SimpleProgressIndex(int rebootTimes, long memtableFlushOrderId) {
    this.rebootTimes = rebootTimes;
    this.memTableFlushOrderId = memtableFlushOrderId;
  }

  @Override
  public void serialize(ByteBuffer byteBuffer) {
    lock.readLock().lock();
    try {
      ProgressIndexType.SIMPLE_PROGRESS_INDEX.serialize(byteBuffer);

      ReadWriteIOUtils.write(rebootTimes, byteBuffer);
      ReadWriteIOUtils.write(memTableFlushOrderId, byteBuffer);
    } finally {
      lock.readLock().unlock();
    }
  }

  @Override
  public void serialize(OutputStream stream) throws IOException {
    lock.readLock().lock();
    try {
      ProgressIndexType.SIMPLE_PROGRESS_INDEX.serialize(stream);

      ReadWriteIOUtils.write(rebootTimes, stream);
      ReadWriteIOUtils.write(memTableFlushOrderId, stream);
    } finally {
      lock.readLock().unlock();
    }
  }

  @Override
  public boolean isAfter(@Nonnull ProgressIndex progressIndex) {
    lock.readLock().lock();
    try {
      if (progressIndex instanceof MinimumProgressIndex) {
        return true;
      }

      if (progressIndex instanceof HybridProgressIndex) {
        return ((HybridProgressIndex) progressIndex).isGivenProgressIndexAfterSelf(this);
      }

      if (!(progressIndex instanceof SimpleProgressIndex)) {
        return false;
      }

      final SimpleProgressIndex thisSimpleProgressIndex = this;
      final SimpleProgressIndex thatSimpleProgressIndex = (SimpleProgressIndex) progressIndex;
      if (thisSimpleProgressIndex.rebootTimes > thatSimpleProgressIndex.rebootTimes) {
        return true;
      }
      if (thisSimpleProgressIndex.rebootTimes < thatSimpleProgressIndex.rebootTimes) {
        return false;
      }
      // thisSimpleProgressIndex.rebootTimes == thatSimpleProgressIndex.rebootTimes
      return thisSimpleProgressIndex.memTableFlushOrderId
          > thatSimpleProgressIndex.memTableFlushOrderId;
    } finally {
      lock.readLock().unlock();
    }
  }

  @Override
  public boolean equals(ProgressIndex progressIndex) {
    lock.readLock().lock();
    try {
      if (!(progressIndex instanceof SimpleProgressIndex)) {
        return false;
      }

      final SimpleProgressIndex thisSimpleProgressIndex = this;
      final SimpleProgressIndex thatSimpleProgressIndex = (SimpleProgressIndex) progressIndex;
      return thisSimpleProgressIndex.rebootTimes == thatSimpleProgressIndex.rebootTimes
          && thisSimpleProgressIndex.memTableFlushOrderId
              == thatSimpleProgressIndex.memTableFlushOrderId;
    } finally {
      lock.readLock().unlock();
    }
  }

  @Override
  public boolean equals(Object obj) {
    if (obj == null) {
      return false;
    }
    if (this == obj) {
      return true;
    }
    if (!(obj instanceof SimpleProgressIndex)) {
      return false;
    }
    return this.equals((SimpleProgressIndex) obj);
  }

  @Override
  public int hashCode() {
    return Objects.hash(rebootTimes, memtableFlushOrderId);
  }

  @Override
  public ProgressIndex deepCopy() {
    return new SimpleProgressIndex(rebootTimes, memtableFlushOrderId);
  }

  @Override
  public ProgressIndex updateToMinimumEqualOrIsAfterProgressIndex(ProgressIndex progressIndex) {
    lock.writeLock().lock();
    try {
      if (!(progressIndex instanceof SimpleProgressIndex)) {
        return ProgressIndex.blendProgressIndex(this, progressIndex);
      }

      final SimpleProgressIndex thisSimpleProgressIndex = this;
      final SimpleProgressIndex thatSimpleProgressIndex = (SimpleProgressIndex) progressIndex;
      if (thisSimpleProgressIndex.rebootTimes > thatSimpleProgressIndex.rebootTimes) {
        return this;
      }
      if (thisSimpleProgressIndex.rebootTimes < thatSimpleProgressIndex.rebootTimes) {
        return progressIndex.deepCopy();
      }
      // thisSimpleProgressIndex.rebootTimes == thatSimpleProgressIndex.rebootTimes
      if (thisSimpleProgressIndex.memTableFlushOrderId
          > thatSimpleProgressIndex.memTableFlushOrderId) {
        return this;
      }
<<<<<<< HEAD
      if (thisSimpleProgressIndex.memTableFlushOrderId
          < thatSimpleProgressIndex.memTableFlushOrderId) {
        return progressIndex;
=======
      if (thisSimpleProgressIndex.memtableFlushOrderId
          < thatSimpleProgressIndex.memtableFlushOrderId) {
        return progressIndex.deepCopy();
>>>>>>> 3f4fa64c
      }
      // thisSimpleProgressIndex.memtableFlushOrderId ==
      // thatSimpleProgressIndex.memtableFlushOrderId
      return this;
    } finally {
      lock.writeLock().unlock();
    }
  }

  public ProgressIndexType getType() {
    return ProgressIndexType.SIMPLE_PROGRESS_INDEX;
  }

  @Override
  public TotalOrderSumTuple getTotalOrderSumTuple() {
    return new TotalOrderSumTuple(memTableFlushOrderId, (long) rebootTimes);
  }

  public static SimpleProgressIndex deserializeFrom(ByteBuffer byteBuffer) {
    final int rebootTimes = ReadWriteIOUtils.readInt(byteBuffer);
    final long memtableFlushOrderId = ReadWriteIOUtils.readLong(byteBuffer);
    return new SimpleProgressIndex(rebootTimes, memtableFlushOrderId);
  }

  public static SimpleProgressIndex deserializeFrom(InputStream stream) throws IOException {
    final int rebootTimes = ReadWriteIOUtils.readInt(stream);
    final long memtableFlushOrderId = ReadWriteIOUtils.readLong(stream);
    return new SimpleProgressIndex(rebootTimes, memtableFlushOrderId);
  }

  public int getRebootTimes() {
    return rebootTimes;
  }

  public long getMemTableFlushOrderId() {
    return memTableFlushOrderId;
  }

  @Override
  public String toString() {
    return "SimpleProgressIndex{"
        + "rebootTimes="
        + rebootTimes
        + ", memtableFlushOrderId="
        + memTableFlushOrderId
        + '}';
  }
}<|MERGE_RESOLUTION|>--- conflicted
+++ resolved
@@ -137,12 +137,12 @@
 
   @Override
   public int hashCode() {
-    return Objects.hash(rebootTimes, memtableFlushOrderId);
+    return Objects.hash(rebootTimes, memTableFlushOrderId);
   }
 
   @Override
   public ProgressIndex deepCopy() {
-    return new SimpleProgressIndex(rebootTimes, memtableFlushOrderId);
+    return new SimpleProgressIndex(rebootTimes, memTableFlushOrderId);
   }
 
   @Override
@@ -166,15 +166,9 @@
           > thatSimpleProgressIndex.memTableFlushOrderId) {
         return this;
       }
-<<<<<<< HEAD
       if (thisSimpleProgressIndex.memTableFlushOrderId
           < thatSimpleProgressIndex.memTableFlushOrderId) {
-        return progressIndex;
-=======
-      if (thisSimpleProgressIndex.memtableFlushOrderId
-          < thatSimpleProgressIndex.memtableFlushOrderId) {
         return progressIndex.deepCopy();
->>>>>>> 3f4fa64c
       }
       // thisSimpleProgressIndex.memtableFlushOrderId ==
       // thatSimpleProgressIndex.memtableFlushOrderId
