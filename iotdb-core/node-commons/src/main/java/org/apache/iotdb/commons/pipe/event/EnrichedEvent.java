/*
 * Licensed to the Apache Software Foundation (ASF) under one
 * or more contributor license agreements.  See the NOTICE file
 * distributed with this work for additional information
 * regarding copyright ownership.  The ASF licenses this file
 * to you under the Apache License, Version 2.0 (the
 * "License"); you may not use this file except in compliance
 * with the License.  You may obtain a copy of the License at
 *
 *     http://www.apache.org/licenses/LICENSE-2.0
 *
 * Unless required by applicable law or agreed to in writing,
 * software distributed under the License is distributed on an
 * "AS IS" BASIS, WITHOUT WARRANTIES OR CONDITIONS OF ANY
 * KIND, either express or implied.  See the License for the
 * specific language governing permissions and limitations
 * under the License.
 */

package org.apache.iotdb.commons.pipe.event;

import org.apache.iotdb.commons.consensus.index.ProgressIndex;
import org.apache.iotdb.commons.consensus.index.impl.MinimumProgressIndex;
import org.apache.iotdb.commons.pipe.pattern.PipePattern;
import org.apache.iotdb.commons.pipe.progress.PipeEventCommitManager;
import org.apache.iotdb.commons.pipe.task.meta.PipeTaskMeta;
import org.apache.iotdb.pipe.api.event.Event;

import org.slf4j.Logger;
import org.slf4j.LoggerFactory;

<<<<<<< HEAD
import java.util.Objects;
=======
import java.util.concurrent.atomic.AtomicBoolean;
>>>>>>> 9051aa57
import java.util.concurrent.atomic.AtomicInteger;

/**
 * {@link EnrichedEvent} is an {@link Event} that can be enriched with additional runtime
 * information. The additional information mainly includes the {@link EnrichedEvent#referenceCount}
 * of the {@link Event}.
 */
public abstract class EnrichedEvent implements Event {

  private static final Logger LOGGER = LoggerFactory.getLogger(EnrichedEvent.class);

  protected final AtomicInteger referenceCount;
  // This variable is used to indicate whether the event's reference count has ever been decreased
  // to zero.
  protected final AtomicBoolean isReleased;

  protected final String pipeName;
  protected final PipeTaskMeta pipeTaskMeta;

  protected String committerKey;
  public static final long NO_COMMIT_ID = -1;
  protected long commitId = NO_COMMIT_ID;
  protected long rebootTimes = 0;

  protected final PipePattern pipePattern;

  protected final long startTime;
  protected final long endTime;

  protected boolean isPatternParsed;
  protected boolean isTimeParsed;

  protected boolean shouldReportOnCommit = true;

  protected EnrichedEvent(
      final String pipeName,
      final PipeTaskMeta pipeTaskMeta,
      final PipePattern pipePattern,
      final long startTime,
      final long endTime) {
    referenceCount = new AtomicInteger(0);
    isReleased = new AtomicBoolean(false);
    this.pipeName = pipeName;
    this.pipeTaskMeta = pipeTaskMeta;
    this.pipePattern = pipePattern;
    this.startTime = startTime;
    this.endTime = endTime;
    isPatternParsed = this.pipePattern == null || this.pipePattern.isRoot();
    isTimeParsed = Long.MIN_VALUE == startTime && Long.MAX_VALUE == endTime;
  }

  /**
   * Increase the {@link EnrichedEvent#referenceCount} of this event. When the {@link
   * EnrichedEvent#referenceCount} is positive, the data in the resource of this {@link
   * EnrichedEvent} should be safe to use.
   *
   * @param holderMessage the message of the invoker
   * @return {@code true} if the {@link EnrichedEvent#referenceCount} is increased successfully,
   *     {@code false} otherwise; {@link EnrichedEvent#referenceCount} will be incremented
   *     regardless of the circumstances
   */
  public boolean increaseReferenceCount(final String holderMessage) {
    boolean isSuccessful = true;
    synchronized (this) {
      if (isReleased.get()) {
        LOGGER.warn(
            "re-increase reference count to event that has already been released: {}, stack trace: {}",
            coreReportMessage(),
            Thread.currentThread().getStackTrace());
        isSuccessful = false;
        // Here we still increase the reference count, to remain consistent with the behavior after
        // internal increase failure.
        referenceCount.incrementAndGet();
      } else {
        if (referenceCount.get() == 0) {
          // We assume that this function will not throw any exceptions.
          isSuccessful = internallyIncreaseResourceReferenceCount(holderMessage);
        }
        referenceCount.incrementAndGet();
      }
    }
    if (!isSuccessful) {
      LOGGER.warn("increase reference count failed, EnrichedEvent: {}", coreReportMessage());
    }
    return isSuccessful;
  }

  /**
   * Increase the {@link EnrichedEvent#referenceCount} of the resource of this {@link
   * EnrichedEvent}.
   *
   * <p>We assume that this function will not throw any exceptions.
   *
   * @param holderMessage the message of the invoker
   * @return {@code true} if the {@link EnrichedEvent#referenceCount} is increased successfully,
   *     {@code false} if the {@link EnrichedEvent} is not controlled by the invoker, which means
   *     the data stored in the event is not safe to use
   */
  public abstract boolean internallyIncreaseResourceReferenceCount(String holderMessage);

  /**
   * Decrease the {@link EnrichedEvent#referenceCount} of this {@link EnrichedEvent} by 1. If the
   * {@link EnrichedEvent#referenceCount} is decreased to 0, the {@link EnrichedEvent} can be
   * recycled and the data stored in the {@link EnrichedEvent} is not safe to use, the processing
   * {@link ProgressIndex} of the event should be reported to the {@link PipeTaskMeta}.
   *
   * @param holderMessage the message of the invoker
   * @return {@code true} if the {@link EnrichedEvent#referenceCount} is decreased successfully,
   *     {@code false} otherwise; {@link EnrichedEvent#referenceCount} will be decremented
   *     regardless of the circumstances
   */
  public boolean decreaseReferenceCount(final String holderMessage, final boolean shouldReport) {
    boolean isSuccessful = true;
    synchronized (this) {
      if (referenceCount.get() == 1 && !isReleased.get()) {
        // We assume that this function will not throw any exceptions.
        isSuccessful = internallyDecreaseResourceReferenceCount(holderMessage);
        if (!shouldReport) {
          shouldReportOnCommit = false;
        }
        PipeEventCommitManager.getInstance().commit(this, committerKey);
      }
      final int newReferenceCount = referenceCount.decrementAndGet();
      if (newReferenceCount == 0) {
        isReleased.set(true);
      }
      if (newReferenceCount < 0) {
        LOGGER.warn(
            "reference count is decreased to {}, event: {}, stack trace: {}",
            newReferenceCount,
            coreReportMessage(),
            Thread.currentThread().getStackTrace());
      }
    }
    if (!isSuccessful) {
      LOGGER.warn("decrease reference count failed, EnrichedEvent: {}", coreReportMessage());
    }
    return isSuccessful;
  }

  /**
   * Decrease the {@link EnrichedEvent#referenceCount} of this {@link EnrichedEvent} to 0, to
   * release the {@link EnrichedEvent} directly. The {@link EnrichedEvent} can be recycled and the
   * data stored in the {@link EnrichedEvent} may not be safe to use.
   *
   * @param holderMessage the message of the invoker
   * @return {@code true} if the {@link EnrichedEvent#referenceCount} is cleared successfully,
   *     {@code false} otherwise; {@link EnrichedEvent#referenceCount} will be reset to zero
   *     regardless of the circumstances
   */
  public boolean clearReferenceCount(final String holderMessage) {
    boolean isSuccessful = true;
    synchronized (this) {
      if (referenceCount.get() >= 1 && !isReleased.get()) {
        isSuccessful = internallyDecreaseResourceReferenceCount(holderMessage);
        isReleased.set(true);
      }
      referenceCount.set(0);
    }
    if (!isSuccessful) {
      LOGGER.warn("clear reference count failed, EnrichedEvent: {}", coreReportMessage());
    }
    return isSuccessful;
  }

  /**
   * Decrease the {@link EnrichedEvent#referenceCount} of this {@link EnrichedEvent}. If the {@link
   * EnrichedEvent#referenceCount} is decreased to 0, the {@link EnrichedEvent} can be recycled and
   * the data stored in the {@link EnrichedEvent} may not be safe to use.
   *
   * <p>We assume that this function will not throw any exceptions.
   *
   * @param holderMessage the message of the invoker
   * @return {@code true} if the {@link EnrichedEvent#referenceCount} is decreased successfully,
   *     {@code true} otherwise
   */
  public abstract boolean internallyDecreaseResourceReferenceCount(String holderMessage);

  protected void reportProgress() {
    if (pipeTaskMeta != null) {
      final ProgressIndex progressIndex = getProgressIndex();
      pipeTaskMeta.updateProgressIndex(
          progressIndex == null ? MinimumProgressIndex.INSTANCE : progressIndex);
    }
  }

  /**
   * Externally skip the report of the processing {@link ProgressIndex} of this {@link
   * EnrichedEvent} when committed. Report by generated events are still allowed.
   */
  public void skipReportOnCommit() {
    shouldReportOnCommit = false;
  }

  public void bindProgressIndex(final ProgressIndex progressIndex) {
    throw new UnsupportedOperationException("This event does not support binding progressIndex.");
  }

  public abstract ProgressIndex getProgressIndex();

  /**
   * Get the {@link EnrichedEvent#referenceCount} of this {@link EnrichedEvent}.
   *
   * @return the {@link EnrichedEvent#referenceCount}
   */
  public int getReferenceCount() {
    return referenceCount.get();
  }

  public final String getPipeName() {
    return pipeName;
  }

  /**
   * Get the pattern string of this {@link EnrichedEvent}.
   *
   * @return the pattern string
   */
  public final String getPatternString() {
    return pipePattern != null ? pipePattern.getPattern() : null;
  }

  public final PipePattern getPipePattern() {
    return pipePattern;
  }

  public final long getStartTime() {
    return startTime;
  }

  public final long getEndTime() {
    return endTime;
  }

  /**
   * If pipe's pattern is database-level, then no need to parse {@link EnrichedEvent} by pattern
   * cause pipes are data-region-level.
   */
  public void skipParsingPattern() {
    isPatternParsed = true;
  }

  public void skipParsingTime() {
    isTimeParsed = true;
  }

  public boolean shouldParseTimeOrPattern() {
    return shouldParseTime() || shouldParsePattern();
  }

  public boolean shouldParsePattern() {
    return !isPatternParsed;
  }

  public boolean shouldParseTime() {
    return !isTimeParsed;
  }

  public abstract EnrichedEvent shallowCopySelfAndBindPipeTaskMetaForProgressReport(
      String pipeName,
      PipeTaskMeta pipeTaskMeta,
      PipePattern pattern,
      long startTime,
      long endTime);

  public PipeTaskMeta getPipeTaskMeta() {
    return pipeTaskMeta;
  }

  public abstract boolean isGeneratedByPipe();

  /** Whether the {@link EnrichedEvent} need to be committed in order. */
  public boolean needToCommit() {
    return true;
  }

  public abstract boolean mayEventTimeOverlappedWithTimeRange();

  public void setCommitterKeyAndCommitId(final String committerKey, final long commitId) {
    this.committerKey = committerKey;
    this.commitId = commitId;
  }

  public void setRebootTimes(int rebootTimes) {
    this.rebootTimes = rebootTimes;
  }

  public String getCommitterKey() {
    return committerKey;
  }

  public long getCommitId() {
    return commitId;
  }

  public void onCommitted() {
    if (shouldReportOnCommit) {
      reportProgress();
    }
  }

<<<<<<< HEAD
  /** Used for pipeConsensus */
  @Override
  public boolean equals(Object o) {
    if (this == o) {
      return true;
    }
    if (o == null || getClass() != o.getClass()) {
      return false;
    }
    EnrichedEvent otherEvent = (EnrichedEvent) o;
    return Objects.equals(committerKey, otherEvent.committerKey)
        && commitId == otherEvent.commitId
        && rebootTimes == otherEvent.rebootTimes;
=======
  public boolean isReleased() {
    return isReleased.get();
>>>>>>> 9051aa57
  }

  @Override
  public String toString() {
    return "EnrichedEvent{"
        + "referenceCount="
        + referenceCount.get()
        + ", isReleased="
        + isReleased.get()
        + ", pipeName='"
        + pipeName
        + "', pipeTaskMeta="
        + pipeTaskMeta
        + ", committerKey='"
        + committerKey
        + "', commitId="
        + commitId
        + ", pattern='"
        + pipePattern
        + "', startTime="
        + startTime
        + ", endTime="
        + endTime
        + ", isPatternParsed="
        + isPatternParsed
        + ", isTimeParsed="
        + isTimeParsed
        + ", shouldReportOnCommit="
        + shouldReportOnCommit
        + '}';
  }

  public String coreReportMessage() {
    return "EnrichedEvent{"
        + "referenceCount="
        + referenceCount.get()
        + ", isReleased="
        + isReleased.get()
        + ", pipeName='"
        + pipeName
        + "', committerKey='"
        + committerKey
        + "', commitId="
        + commitId
        + ", pattern='"
        + pipePattern
        + "', startTime="
        + startTime
        + ", endTime="
        + endTime
        + ", isPatternParsed="
        + isPatternParsed
        + ", isTimeParsed="
        + isTimeParsed
        + ", shouldReportOnCommit="
        + shouldReportOnCommit
        + '}';
  }
}<|MERGE_RESOLUTION|>--- conflicted
+++ resolved
@@ -29,11 +29,8 @@
 import org.slf4j.Logger;
 import org.slf4j.LoggerFactory;
 
-<<<<<<< HEAD
+import java.util.concurrent.atomic.AtomicBoolean;
 import java.util.Objects;
-=======
-import java.util.concurrent.atomic.AtomicBoolean;
->>>>>>> 9051aa57
 import java.util.concurrent.atomic.AtomicInteger;
 
 /**
@@ -335,7 +332,10 @@
     }
   }
 
-<<<<<<< HEAD
+  public boolean isReleased() {
+    return isReleased.get();
+  }
+
   /** Used for pipeConsensus */
   @Override
   public boolean equals(Object o) {
@@ -349,10 +349,6 @@
     return Objects.equals(committerKey, otherEvent.committerKey)
         && commitId == otherEvent.commitId
         && rebootTimes == otherEvent.rebootTimes;
-=======
-  public boolean isReleased() {
-    return isReleased.get();
->>>>>>> 9051aa57
   }
 
   @Override
