/*
 * Licensed to the Apache Software Foundation (ASF) under one
 * or more contributor license agreements.  See the NOTICE file
 * distributed with this work for additional information
 * regarding copyright ownership.  The ASF licenses this file
 * to you under the Apache License, Version 2.0 (the
 * "License"); you may not use this file except in compliance
 * with the License.  You may obtain a copy of the License at
 *
 *     http://www.apache.org/licenses/LICENSE-2.0
 *
 * Unless required by applicable law or agreed to in writing,
 * software distributed under the License is distributed on an
 * "AS IS" BASIS, WITHOUT WARRANTIES OR CONDITIONS OF ANY
 * KIND, either express or implied.  See the License for the
 * specific language governing permissions and limitations
 * under the License.
 */

package org.apache.iotdb.db.query.fill;

import org.apache.iotdb.db.exception.StorageEngineException;
import org.apache.iotdb.db.exception.query.UnSupportedFillTypeException;
import org.apache.iotdb.db.query.context.QueryContext;
import org.apache.iotdb.db.query.control.QueryResourceManager;
import org.apache.iotdb.db.query.reader.series.SeriesRawDataBatchReader;
import org.apache.iotdb.tsfile.file.metadata.enums.TSDataType;
import org.apache.iotdb.tsfile.read.TimeValuePair;
import org.apache.iotdb.tsfile.read.common.Path;
import org.apache.iotdb.tsfile.read.filter.basic.Filter;
import org.apache.iotdb.tsfile.read.reader.IBatchReader;

import java.io.IOException;

public abstract class IFill {

  long queryTime;
  TSDataType dataType;

  IBatchReader allDataReader;

  public IFill(TSDataType dataType, long queryTime) {
    this.dataType = dataType;
    this.queryTime = queryTime;
  }

  public IFill() {
  }

  public abstract IFill copy();

<<<<<<< HEAD
  public void constructReaders(Path path, QueryContext context)
      throws StorageEngineException {
    Filter timeFilter = constructFilter();
    allDataReader = new SeriesRawDataBatchReader(path, dataType, context,
        QueryResourceManager.getInstance().getQueryDataSource(path, context, timeFilter),
        timeFilter, null);
=======
  void constructReaders(Path path, QueryContext context, long beforeRange)
      throws IOException, StorageEngineException {
    Filter timeFilter = constructFilter(beforeRange);
    allDataReader = new SeriesReaderWithoutValueFilter(path, dataType, timeFilter, context, true,
        null);
>>>>>>> 3ded47f6
  }

  public abstract TimeValuePair getFillResult() throws IOException, UnSupportedFillTypeException;

  public TSDataType getDataType() {
    return this.dataType;
  }

  public void setDataType(TSDataType dataType) {
    this.dataType = dataType;
  }

  public void setQueryTime(long queryTime) {
    this.queryTime = queryTime;
  }

  abstract Filter constructFilter();
}<|MERGE_RESOLUTION|>--- conflicted
+++ resolved
@@ -49,20 +49,12 @@
 
   public abstract IFill copy();
 
-<<<<<<< HEAD
   public void constructReaders(Path path, QueryContext context)
       throws StorageEngineException {
     Filter timeFilter = constructFilter();
     allDataReader = new SeriesRawDataBatchReader(path, dataType, context,
         QueryResourceManager.getInstance().getQueryDataSource(path, context, timeFilter),
-        timeFilter, null);
-=======
-  void constructReaders(Path path, QueryContext context, long beforeRange)
-      throws IOException, StorageEngineException {
-    Filter timeFilter = constructFilter(beforeRange);
-    allDataReader = new SeriesReaderWithoutValueFilter(path, dataType, timeFilter, context, true,
-        null);
->>>>>>> 3ded47f6
+        timeFilter, null, null);
   }
 
   public abstract TimeValuePair getFillResult() throws IOException, UnSupportedFillTypeException;
