/**
 * Licensed to the Apache Software Foundation (ASF) under one
 * or more contributor license agreements.  See the NOTICE file
 * distributed with this work for additional information
 * regarding copyright ownership.  The ASF licenses this file
 * to you under the Apache License, Version 2.0 (the
 * "License"); you may not use this file except in compliance
 * with the License.  You may obtain a copy of the License at
 *
 *     http://www.apache.org/licenses/LICENSE-2.0
 *
 * Unless required by applicable law or agreed to in writing,
 * software distributed under the License is distributed on an
 * "AS IS" BASIS, WITHOUT WARRANTIES OR CONDITIONS OF ANY
 * KIND, either express or implied.  See the License for the
 * specific language governing permissions and limitations
 * under the License.
 */
package org.apache.iotdb.db.engine.cache;

import java.io.IOException;
import java.util.ArrayList;
import java.util.HashSet;
import java.util.List;
import java.util.Map;
import java.util.Set;
import java.util.concurrent.atomic.AtomicLong;
import org.apache.iotdb.db.conf.IoTDBConfig;
import org.apache.iotdb.db.conf.IoTDBDescriptor;
import org.apache.iotdb.db.engine.StorageEngine;
import org.apache.iotdb.db.engine.storagegroup.TsFileResource;
import org.apache.iotdb.tsfile.file.metadata.ChunkMetaData;
import org.apache.iotdb.tsfile.file.metadata.TsDeviceMetadata;
import org.apache.iotdb.tsfile.file.metadata.TsFileMetaData;
import org.apache.iotdb.tsfile.read.common.Path;
import org.slf4j.Logger;
import org.slf4j.LoggerFactory;

/**
 * This class is used to cache <code>List<ChunkMetaData></code> of tsfile in IoTDB. The caching
 * strategy is LRU.
 */
public class DeviceMetaDataCache {

  private static final Logger logger = LoggerFactory.getLogger(DeviceMetaDataCache.class);
  private static final IoTDBConfig config = IoTDBDescriptor.getInstance().getConfig();

  private static StorageEngine storageEngine = StorageEngine.getInstance();

  private static boolean cacheEnable = config.isMetaDataCacheEnable();
  private static final long MEMORY_THRESHOLD_IN_B = config.getAllocateMemoryForChumkMetaDataCache();
  /**
   * key: file path dot deviceId dot sensorId.
   * <p>
   * value: chunkMetaData list of one timeseries in the file.
   */
  private LRULinkedHashMap<String, List<ChunkMetaData>> lruCache;

  private AtomicLong cacheHitNum = new AtomicLong();
  private AtomicLong cacheRequestNum = new AtomicLong();

  /**
   * approximate estimation of chunkMetaData size
   */
  private long chunkMetaDataSize = 0;

  private DeviceMetaDataCache(long memoryThreshold) {
    if (!cacheEnable) {
      return;
    }
    lruCache = new LRULinkedHashMap<String, List<ChunkMetaData>>(memoryThreshold, true) {
      @Override
      protected long calEntrySize(String key, List<ChunkMetaData> value) {
        if (chunkMetaDataSize == 0 && !value.isEmpty()) {
          chunkMetaDataSize = RamUsageEstimator.sizeOf(value.get(0));
        }
        return value.size() * chunkMetaDataSize + key.length() * 2;
      }
    };
  }

  public static DeviceMetaDataCache getInstance() {
    return RowGroupBlockMetaDataCacheSingleton.INSTANCE;
  }

  /**
   * get {@link ChunkMetaData}. THREAD SAFE.
   */
  public List<ChunkMetaData> get(TsFileResource resource, Path seriesPath)
      throws IOException {
<<<<<<< HEAD
    String filePath = resource.getFile().getPath();
=======
    if (!cacheEnable) {
      TsFileMetaData fileMetaData = TsFileMetaDataCache.getInstance().get(filePath);
      TsDeviceMetadata deviceMetaData = TsFileMetadataUtils
          .getTsDeviceMetaData(filePath, seriesPath, fileMetaData);
      return TsFileMetadataUtils.getChunkMetaDataList(seriesPath.getMeasurement(), deviceMetaData);
    }

>>>>>>> 1c832372
    StringBuilder builder = new StringBuilder(filePath).append(".").append(seriesPath.getDevice());
    String pathDeviceStr = builder.toString();
    String key = builder.append(".").append(seriesPath.getMeasurement()).toString();
    Object devicePathObject = pathDeviceStr.intern();

    synchronized (lruCache) {
      cacheRequestNum.incrementAndGet();
      if (lruCache.containsKey(key)) {
        cacheHitNum.incrementAndGet();
        if (logger.isDebugEnabled()) {
          logger.debug(
              "Cache hit: the number of requests for cache is {}, "
                  + "the number of hints for cache is {}",
              cacheRequestNum.get(), cacheHitNum.get());
        }
        return new ArrayList<>(lruCache.get(key));
      }
    }
    synchronized (devicePathObject) {
      synchronized (lruCache) {
        if (lruCache.containsKey(key)) {
          cacheHitNum.incrementAndGet();
          return new ArrayList<>(lruCache.get(key));
        }
      }
      if (logger.isDebugEnabled()) {
        logger.debug("Cache didn't hit: the number of requests for cache is {}",
            cacheRequestNum.get());
      }
      TsFileMetaData fileMetaData = TsFileMetaDataCache.getInstance().get(resource);
      TsDeviceMetadata deviceMetaData = TsFileMetadataUtils
          .getTsDeviceMetaData(resource, seriesPath, fileMetaData);
      // If measurement isn't included in the tsfile, empty list is returned.
      if (deviceMetaData == null) {
        return new ArrayList<>();
      }
      Map<Path, List<ChunkMetaData>> chunkMetaData = TsFileMetadataUtils
          .getChunkMetaDataList(calHotSensorSet(seriesPath), deviceMetaData);
      synchronized (lruCache) {
        chunkMetaData.forEach((path, chunkMetaDataList) -> {
          String k = pathDeviceStr + "." + path.getMeasurement();
          if (!lruCache.containsKey(k)) {
            lruCache.put(k, chunkMetaDataList);
          }
        });
        if (chunkMetaData.containsKey(seriesPath)) {
          return new ArrayList<>(chunkMetaData.get(seriesPath));
        }
        return new ArrayList<>();
      }
    }
  }

  /**
   * calculate the most frequently query measurements set.
   *
   * @param seriesPath the series to be queried in a query statements.
   */
  private Set<String> calHotSensorSet(Path seriesPath) throws IOException {
    double usedMemProportion = lruCache.getUsedMemoryProportion();

    if (usedMemProportion < 0.6) {
      return new HashSet<>();
    } else {
      double hotSensorProportion;
      if (usedMemProportion < 0.8) {
        hotSensorProportion = 0.1;
      } else {
        hotSensorProportion = 0.05;
      }
      try {
        return storageEngine
            .calTopKMeasurement(seriesPath.getDevice(), seriesPath.getMeasurement(),
                hotSensorProportion);
      } catch (Exception e) {
        throw new IOException(e);
      }
    }
  }

  /**
   * clear LRUCache.
   */
  public void clear() {
    synchronized (lruCache) {
      if (lruCache != null) {
        lruCache.clear();
      }
    }
  }

  /**
   * singleton pattern.
   */
  private static class RowGroupBlockMetaDataCacheSingleton {

    private static final DeviceMetaDataCache INSTANCE = new
        DeviceMetaDataCache(MEMORY_THRESHOLD_IN_B);
  }

  public void remove(TsFileResource resource) {
    synchronized (lruCache) {
      lruCache.entrySet().removeIf(e -> e.getKey().startsWith(resource.getFile().getPath()));
    }
  }
}<|MERGE_RESOLUTION|>--- conflicted
+++ resolved
@@ -88,18 +88,15 @@
    */
   public List<ChunkMetaData> get(TsFileResource resource, Path seriesPath)
       throws IOException {
-<<<<<<< HEAD
-    String filePath = resource.getFile().getPath();
-=======
     if (!cacheEnable) {
-      TsFileMetaData fileMetaData = TsFileMetaDataCache.getInstance().get(filePath);
+      TsFileMetaData fileMetaData = TsFileMetaDataCache.getInstance().get(resource);
       TsDeviceMetadata deviceMetaData = TsFileMetadataUtils
-          .getTsDeviceMetaData(filePath, seriesPath, fileMetaData);
+          .getTsDeviceMetaData(resource, seriesPath, fileMetaData);
       return TsFileMetadataUtils.getChunkMetaDataList(seriesPath.getMeasurement(), deviceMetaData);
     }
 
->>>>>>> 1c832372
-    StringBuilder builder = new StringBuilder(filePath).append(".").append(seriesPath.getDevice());
+    StringBuilder builder = new StringBuilder(resource.getFile().getPath()).append(".").append(seriesPath
+        .getDevice());
     String pathDeviceStr = builder.toString();
     String key = builder.append(".").append(seriesPath.getMeasurement()).toString();
     Object devicePathObject = pathDeviceStr.intern();
