--- conflicted
+++ resolved
@@ -35,16 +35,14 @@
     </appender>
     <!--<logger name="org.apache.iotdb.db.utils.OpenFileNumUtil" level="debug" />-->
     <!--<logger name="org.apache.iotdb.db.utils.OpenFileNumUtilTest" level="debug" />-->
-<<<<<<< HEAD
+
     <!-- do not print "Can't get the cpu ratio,because this OS:mac os x is not support in test"-->
     <logger name="org.apache.iotdb.db.metrics.server.ServerArgument" level="ERROR" />
-=======
     <!-- enable me if you want to monitor when files are opened and closed.
     <logger name="FileMonitor" level="info"/>
     -->
     <logger name="FileMonitor" level="info"/>
     <logger name="org.apache.iotdb.db.service.MetricsService" level="INFO" />
->>>>>>> 6c8380d5
     <root level="WARN">
         <appender-ref ref="stdout"/>
     </root>
