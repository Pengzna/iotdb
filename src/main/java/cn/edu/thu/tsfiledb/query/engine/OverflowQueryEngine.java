--- conflicted
+++ resolved
@@ -174,11 +174,7 @@
         String deltaObjectID = path.getDeltaObjectToString();
         String measurementID = path.getMeasurementToString();
 
-<<<<<<< HEAD
-        RecordReader recordReader = RecordReaderFactory.getInstance().getRecordReader(deltaObjectUID, measurementUID, null, null, null, readLock);
-=======
-        RecordReader recordReader = RecordReaderFactory.getInstance().getRecordReader(deltaObjectID, measurementID, null, null, null);
->>>>>>> fe48f98f
+        RecordReader recordReader = RecordReaderFactory.getInstance().getRecordReader(deltaObjectID, measurementID, null, null, null, readLock);
 
         if (res == null) {
             // get four overflow params
@@ -237,20 +233,12 @@
     }
 
     private DynamicOneColumnData readOneColumnUseFilter(Path path, SingleSeriesFilterExpression timeFilter,
-<<<<<<< HEAD
                                                         SingleSeriesFilterExpression freqFilter, SingleSeriesFilterExpression valueFilter,
                                                         DynamicOneColumnData res, int fetchSize, Integer readLock) throws ProcessorException, IOException, PathErrorException {
-        String device = path.getDeltaObjectToString();
-        String sensor = path.getMeasurementToString();
-
-        RecordReader recordReader = RecordReaderFactory.getInstance().getRecordReader(device, sensor, timeFilter, freqFilter, valueFilter, readLock);
-=======
-                                                        SingleSeriesFilterExpression freqFilter, SingleSeriesFilterExpression valueFilter, DynamicOneColumnData res, int fetchSize) throws ProcessorException, IOException, PathErrorException {
         String deltaObjectId = path.getDeltaObjectToString();
         String measurementId = path.getMeasurementToString();
 
-        RecordReader recordReader = RecordReaderFactory.getInstance().getRecordReader(deltaObjectId, measurementId, timeFilter, freqFilter, valueFilter);
->>>>>>> fe48f98f
+        RecordReader recordReader = RecordReaderFactory.getInstance().getRecordReader(deltaObjectId, measurementId, timeFilter, freqFilter, valueFilter, readLock);
 
         if (res == null) {
             // get four overflow params
