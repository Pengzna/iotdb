package cn.edu.tsinghua.iotdb.engine.filenode;

import java.io.File;
import java.io.IOException;
import java.nio.file.FileSystems;
import java.nio.file.Files;
import java.util.ArrayList;
import java.util.HashMap;
import java.util.HashSet;
import java.util.Iterator;
import java.util.List;
import java.util.Map;
import java.util.Map.Entry;
import java.util.Set;
import java.util.concurrent.Future;
import java.util.concurrent.TimeUnit;
import java.util.concurrent.atomic.AtomicLong;
import java.util.concurrent.locks.ReadWriteLock;
import java.util.concurrent.locks.ReentrantReadWriteLock;

import cn.edu.tsinghua.iotdb.queryV2.engine.control.OverflowFileStreamManager;
import org.joda.time.DateTime;
import org.json.JSONArray;
import org.json.JSONObject;
import org.slf4j.Logger;
import org.slf4j.LoggerFactory;

import cn.edu.tsinghua.iotdb.conf.TsfileDBConfig;
import cn.edu.tsinghua.iotdb.conf.TsfileDBDescriptor;
import cn.edu.tsinghua.iotdb.conf.directories.Directories;
import cn.edu.tsinghua.iotdb.engine.Processor;
import cn.edu.tsinghua.iotdb.engine.bufferwrite.Action;
import cn.edu.tsinghua.iotdb.engine.bufferwrite.BufferWriteProcessor;
import cn.edu.tsinghua.iotdb.engine.bufferwrite.FileNodeConstants;
import cn.edu.tsinghua.iotdb.engine.overflow.ioV2.OverflowProcessor;
import cn.edu.tsinghua.iotdb.engine.pool.MergeManager;
import cn.edu.tsinghua.iotdb.engine.querycontext.GlobalSortedSeriesDataSource;
import cn.edu.tsinghua.iotdb.engine.querycontext.OverflowSeriesDataSource;
import cn.edu.tsinghua.iotdb.engine.querycontext.QueryDataSource;
import cn.edu.tsinghua.iotdb.engine.querycontext.RawSeriesChunk;
import cn.edu.tsinghua.iotdb.engine.querycontext.UnsealedTsFile;
import cn.edu.tsinghua.iotdb.exception.BufferWriteProcessorException;
import cn.edu.tsinghua.iotdb.exception.ErrorDebugException;
import cn.edu.tsinghua.iotdb.exception.FileNodeProcessorException;
import cn.edu.tsinghua.iotdb.exception.OverflowProcessorException;
import cn.edu.tsinghua.iotdb.exception.PathErrorException;
import cn.edu.tsinghua.iotdb.index.IndexManager;
import cn.edu.tsinghua.iotdb.index.IndexManager.IndexType;
import cn.edu.tsinghua.iotdb.index.common.DataFileInfo;
import cn.edu.tsinghua.iotdb.index.common.IndexManagerException;
import cn.edu.tsinghua.iotdb.metadata.ColumnSchema;
import cn.edu.tsinghua.iotdb.metadata.MManager;
import cn.edu.tsinghua.iotdb.monitor.IStatistic;
import cn.edu.tsinghua.iotdb.monitor.MonitorConstants;
import cn.edu.tsinghua.iotdb.monitor.StatMonitor;
import cn.edu.tsinghua.iotdb.queryV2.factory.SeriesReaderFactory;
import cn.edu.tsinghua.iotdb.utils.MemUtils;
import cn.edu.tsinghua.tsfile.common.conf.TSFileConfig;
import cn.edu.tsinghua.tsfile.common.conf.TSFileDescriptor;
import cn.edu.tsinghua.tsfile.common.constant.JsonFormatConstant;
import cn.edu.tsinghua.tsfile.common.exception.ProcessorException;
import cn.edu.tsinghua.tsfile.common.utils.Pair;
import cn.edu.tsinghua.tsfile.file.metadata.TimeSeriesChunkMetaData;
import cn.edu.tsinghua.tsfile.file.metadata.enums.TSDataType;
import cn.edu.tsinghua.tsfile.file.metadata.enums.TSEncoding;
import cn.edu.tsinghua.tsfile.timeseries.filterV2.TimeFilter;
import cn.edu.tsinghua.tsfile.timeseries.filterV2.basic.Filter;
import cn.edu.tsinghua.tsfile.timeseries.filterV2.expression.impl.SeriesFilter;
import cn.edu.tsinghua.tsfile.timeseries.filterV2.factory.FilterFactory;
import cn.edu.tsinghua.tsfile.timeseries.read.support.Path;
import cn.edu.tsinghua.tsfile.timeseries.readV2.datatype.TimeValuePair;
import cn.edu.tsinghua.tsfile.timeseries.readV2.reader.SeriesReader;
import cn.edu.tsinghua.tsfile.timeseries.write.desc.MeasurementDescriptor;
import cn.edu.tsinghua.tsfile.timeseries.write.exception.WriteProcessException;
import cn.edu.tsinghua.tsfile.timeseries.write.io.TsFileIOWriter;
import cn.edu.tsinghua.tsfile.timeseries.write.page.IPageWriter;
import cn.edu.tsinghua.tsfile.timeseries.write.page.PageWriterImpl;
import cn.edu.tsinghua.tsfile.timeseries.write.record.DataPoint;
import cn.edu.tsinghua.tsfile.timeseries.write.record.TSRecord;
import cn.edu.tsinghua.tsfile.timeseries.write.record.datapoint.LongDataPoint;
import cn.edu.tsinghua.tsfile.timeseries.write.schema.FileSchema;
import cn.edu.tsinghua.tsfile.timeseries.write.schema.converter.JsonConverter;
import cn.edu.tsinghua.tsfile.timeseries.write.series.SeriesWriterImpl;

public class FileNodeProcessor extends Processor implements IStatistic {

	private static final Logger LOGGER = LoggerFactory.getLogger(FileNodeProcessor.class);
	private static final TSFileConfig TsFileConf = TSFileDescriptor.getInstance().getConfig();
	private static final TsfileDBConfig TsFileDBConf = TsfileDBDescriptor.getInstance().getConfig();
	private static final MManager mManager = MManager.getInstance();
	private static final Directories directories = Directories.getInstance();

	/**
	 * Used to keep the oldest timestamp for each deltaObjectId. The key is
	 * deltaObjectId.
	 */
	private volatile boolean isOverflowed;
	private Map<String, Long> lastUpdateTimeMap;
	private Map<String, Long> flushLastUpdateTimeMap;
	private Map<String, List<IntervalFileNode>> InvertedindexOfFiles;
	private IntervalFileNode emptyIntervalFileNode;
	private IntervalFileNode currentIntervalFileNode;
	private List<IntervalFileNode> newFileNodes;
	private FileNodeProcessorStatus isMerging;
	// this is used when work->merge operation
	private int numOfMergeFile = 0;
	private FileNodeProcessorStore fileNodeProcessorStore = null;

	public static final String RESTORE_FILE_SUFFIX = ".restore";
	private String fileNodeRestoreFilePath = null;
	private String baseDirPath;
	// last merge time
	private long lastMergeTime = -1;

	private BufferWriteProcessor bufferWriteProcessor = null;
	private OverflowProcessor overflowProcessor = null;

	private Set<Integer> oldMultiPassTokenSet = null;
	private Set<Integer> newMultiPassTokenSet = new HashSet<>();
	private ReadWriteLock oldMultiPassLock = null;
	private ReadWriteLock newMultiPassLock = new ReentrantReadWriteLock(false);
	// system recovery
	private boolean shouldRecovery = false;
	// statistic monitor parameters
	private Map<String, Object> parameters = null;
	private final String statStorageDeltaName;

	private FileSchema fileSchema;

	private final HashMap<String, AtomicLong> statParamsHashMap = new HashMap<String, AtomicLong>() {
		{
			for (MonitorConstants.FileNodeProcessorStatConstants statConstant : MonitorConstants.FileNodeProcessorStatConstants
					.values()) {
				put(statConstant.name(), new AtomicLong(0));
			}
		}
	};

	public HashMap<String, AtomicLong> getStatParamsHashMap() {
		return statParamsHashMap;
	}

	@Override
	public void registStatMetadata() {
		HashMap<String, String> hashMap = new HashMap<String, String>() {
			{
				for (MonitorConstants.FileNodeProcessorStatConstants statConstant : MonitorConstants.FileNodeProcessorStatConstants
						.values()) {
					put(statStorageDeltaName + MonitorConstants.MONITOR_PATH_SEPERATOR + statConstant.name(),
							MonitorConstants.DataType);
				}
			}
		};
		StatMonitor.getInstance().registStatStorageGroup(hashMap);
	}

	@Override
	public List<String> getAllPathForStatistic() {
		List<String> list = new ArrayList<>();
		for (MonitorConstants.FileNodeProcessorStatConstants statConstant : MonitorConstants.FileNodeProcessorStatConstants
				.values()) {
			list.add(statStorageDeltaName + MonitorConstants.MONITOR_PATH_SEPERATOR + statConstant.name());
		}
		return list;
	}

	@Override
	public HashMap<String, TSRecord> getAllStatisticsValue() {
		Long curTime = System.currentTimeMillis();
		HashMap<String, TSRecord> tsRecordHashMap = new HashMap<>();
		TSRecord tsRecord = new TSRecord(curTime, statStorageDeltaName);
		HashMap<String, AtomicLong> hashMap = getStatParamsHashMap();
		tsRecord.dataPointList = new ArrayList<DataPoint>() {
			{
				for (Map.Entry<String, AtomicLong> entry : hashMap.entrySet()) {
					add(new LongDataPoint(entry.getKey(), entry.getValue().get()));
				}
			}
		};
		tsRecordHashMap.put(statStorageDeltaName, tsRecord);
		return tsRecordHashMap;
	}

	private Action flushFileNodeProcessorAction = new Action() {

		@Override
		public void act() throws Exception {
			synchronized (fileNodeProcessorStore) {
				writeStoreToDisk(fileNodeProcessorStore);
			}
		}
	};

	private Action bufferwriteFlushAction = new Action() {

		@Override
		public void act() throws Exception {
			// update the lastUpdateTime Notice: Thread safe
			synchronized (fileNodeProcessorStore) {
				// deep copy
				Map<String, Long> tempLastUpdateMap = new HashMap<>(lastUpdateTimeMap);
				// update flushLastUpdateTimeMap
				for (Entry<String, Long> entry : lastUpdateTimeMap.entrySet()) {
					flushLastUpdateTimeMap.put(entry.getKey(), entry.getValue() + 1);
				}
				fileNodeProcessorStore.setLastUpdateTimeMap(tempLastUpdateMap);
			}
		}
	};

	private Action bufferwriteCloseAction = new Action() {

		@Override
		public void act() throws Exception {

			synchronized (fileNodeProcessorStore) {
				fileNodeProcessorStore.setLastUpdateTimeMap(lastUpdateTimeMap);
				addLastTimeToIntervalFile();
				fileNodeProcessorStore.setNewFileNodes(newFileNodes);
			}
		}
	};

	private void addLastTimeToIntervalFile() {

		if (!newFileNodes.isEmpty()) {
			// end time with one start time
			Map<String, Long> endTimeMap = new HashMap<>();
			for (Entry<String, Long> startTime : currentIntervalFileNode.getStartTimeMap().entrySet()) {
				String deltaObjectId = startTime.getKey();
				endTimeMap.put(deltaObjectId, lastUpdateTimeMap.get(deltaObjectId));
			}
			currentIntervalFileNode.setEndTimeMap(endTimeMap);
		}
	}

	public void addIntervalFileNode(long startTime, String baseDir, String fileName) throws Exception {

		IntervalFileNode intervalFileNode = new IntervalFileNode(OverflowChangeType.NO_CHANGE, baseDir, fileName);
		this.currentIntervalFileNode = intervalFileNode;
		newFileNodes.add(intervalFileNode);
		fileNodeProcessorStore.setNewFileNodes(newFileNodes);
		flushFileNodeProcessorAction.act();
	}

	public void setIntervalFileNodeStartTime(String deltaObjectId) {
		if (currentIntervalFileNode.getStartTime(deltaObjectId) == -1) {
			currentIntervalFileNode.setStartTime(deltaObjectId, flushLastUpdateTimeMap.get(deltaObjectId));
			if (!InvertedindexOfFiles.containsKey(deltaObjectId)) {
				InvertedindexOfFiles.put(deltaObjectId, new ArrayList<>());
			}
			InvertedindexOfFiles.get(deltaObjectId).add(currentIntervalFileNode);
		}
	}

	private Action overflowFlushAction = new Action() {

		@Override
		public void act() throws Exception {

			// update the new IntervalFileNode List and emptyIntervalFile.
			// Notice: thread safe
			synchronized (fileNodeProcessorStore) {
				fileNodeProcessorStore.setOverflowed(isOverflowed);
				fileNodeProcessorStore.setEmptyIntervalFileNode(emptyIntervalFileNode);
				fileNodeProcessorStore.setNewFileNodes(newFileNodes);
			}
		}
	};

	public void clearFileNode() {
		isOverflowed = false;
		emptyIntervalFileNode = new IntervalFileNode(OverflowChangeType.NO_CHANGE, null);
		newFileNodes = new ArrayList<>();
		isMerging = FileNodeProcessorStatus.NONE;
		numOfMergeFile = 0;
		fileNodeProcessorStore.setLastUpdateTimeMap(lastUpdateTimeMap);
		fileNodeProcessorStore.setFileNodeProcessorStatus(isMerging);
		fileNodeProcessorStore.setNewFileNodes(newFileNodes);
		fileNodeProcessorStore.setNumOfMergeFile(numOfMergeFile);
		fileNodeProcessorStore.setEmptyIntervalFileNode(emptyIntervalFileNode);
	}

	public FileNodeProcessor(String fileNodeDirPath, String processorName) throws FileNodeProcessorException {
		super(processorName);
		statStorageDeltaName = MonitorConstants.statStorageGroupPrefix + MonitorConstants.MONITOR_PATH_SEPERATOR
				+ MonitorConstants.fileNodePath + MonitorConstants.MONITOR_PATH_SEPERATOR
				+ processorName.replaceAll("\\.", "_");

		this.parameters = new HashMap<>();
		if (fileNodeDirPath.length() > 0
				&& fileNodeDirPath.charAt(fileNodeDirPath.length() - 1) != File.separatorChar) {
			fileNodeDirPath = fileNodeDirPath + File.separatorChar;
		}
		this.baseDirPath = fileNodeDirPath + processorName;
		File dataDir = new File(this.baseDirPath);
		if (!dataDir.exists()) {
			dataDir.mkdirs();
			LOGGER.info("The data directory of the filenode processor {} doesn't exist. Create new directory {}",
					getProcessorName(), baseDirPath);
		}
		fileNodeRestoreFilePath = new File(dataDir, processorName + RESTORE_FILE_SUFFIX).getPath();
		try {
			fileNodeProcessorStore = readStoreFromDisk();
		} catch (FileNodeProcessorException e) {
			LOGGER.error("The fileNode processor {} encountered an error when recoverying restore information.",
					processorName, e);
			throw new FileNodeProcessorException(e);
		}
		// TODO deep clone the lastupdate time
		lastUpdateTimeMap = fileNodeProcessorStore.getLastUpdateTimeMap();
		emptyIntervalFileNode = fileNodeProcessorStore.getEmptyIntervalFileNode();
		newFileNodes = fileNodeProcessorStore.getNewFileNodes();
		isMerging = fileNodeProcessorStore.getFileNodeProcessorStatus();
		numOfMergeFile = fileNodeProcessorStore.getNumOfMergeFile();
		InvertedindexOfFiles = new HashMap<>();
		// deep clone
		flushLastUpdateTimeMap = new HashMap<>();
		for (Entry<String, Long> entry : lastUpdateTimeMap.entrySet()) {
			flushLastUpdateTimeMap.put(entry.getKey(), entry.getValue() + 1);
		}
		// construct the fileschema
		try {
			this.fileSchema = constructFileSchema(processorName);
		} catch (WriteProcessException e) {
			throw new FileNodeProcessorException(e);
		}
		// status is not NONE, or the last intervalFile is not closed
		if (isMerging != FileNodeProcessorStatus.NONE
				|| (!newFileNodes.isEmpty() && !newFileNodes.get(newFileNodes.size() - 1).isClosed())) {
			shouldRecovery = true;
		} else {
			// add file into the index of file
			addALLFileIntoIndex(newFileNodes);
		}
		// RegistStatService
		if (TsFileDBConf.enableStatMonitor) {
			StatMonitor statMonitor = StatMonitor.getInstance();
			registStatMetadata();
			statMonitor.registStatistics(statStorageDeltaName, this);
		}
	}

	private void addALLFileIntoIndex(List<IntervalFileNode> fileList) {
		// clear map
		InvertedindexOfFiles.clear();
		// add all file to index
		for (IntervalFileNode fileNode : fileList) {
			if (!fileNode.getStartTimeMap().isEmpty()) {
				for (String deltaObjectId : fileNode.getStartTimeMap().keySet()) {
					if (!InvertedindexOfFiles.containsKey(deltaObjectId)) {
						InvertedindexOfFiles.put(deltaObjectId, new ArrayList<>());
					}
					InvertedindexOfFiles.get(deltaObjectId).add(fileNode);
				}
			}
		}
	}

	public boolean shouldRecovery() {
		return shouldRecovery;
	}

	/**
	 * if overflow insert, update and delete write into this filenode processor, set
	 * <code>isOverflowed</code> to true,
	 */
	public void setOverflowed(boolean isOverflowed) {
		if (this.isOverflowed != isOverflowed) {
			this.isOverflowed = isOverflowed;
		}
	}

	public boolean isOverflowed() {
		return isOverflowed;
	}

	public FileNodeProcessorStatus getFileNodeProcessorStatus() {
		return isMerging;
	}

	public void fileNodeRecovery() throws FileNodeProcessorException {
		// restore bufferwrite
		if (!newFileNodes.isEmpty() && !newFileNodes.get(newFileNodes.size() - 1).isClosed()) {
			//
			// add the current file
			//
			currentIntervalFileNode = newFileNodes.get(newFileNodes.size() - 1);

			// this bufferwrite file is not close by normal operation
			String damagedFilePath = newFileNodes.get(newFileNodes.size() - 1).getFilePath();
			String[] fileNames = damagedFilePath.split("\\" + File.separator);
			// all information to recovery the damaged file.
			// contains file path, action parameters and processorName
			parameters.put(FileNodeConstants.BUFFERWRITE_FLUSH_ACTION, bufferwriteFlushAction);
			parameters.put(FileNodeConstants.BUFFERWRITE_CLOSE_ACTION, bufferwriteCloseAction);
			parameters.put(FileNodeConstants.FILENODE_PROCESSOR_FLUSH_ACTION, flushFileNodeProcessorAction);
			String baseDir = directories.getTsFileFolder(newFileNodes.get(newFileNodes.size() - 1).getBaseDirIndex());
			LOGGER.info("The filenode processor {} will recovery the bufferwrite processor, the bufferwrite file is {}",
					getProcessorName(), fileNames[fileNames.length - 1]);
			try {
				bufferWriteProcessor = new BufferWriteProcessor(baseDir, getProcessorName(),
						fileNames[fileNames.length - 1], parameters, fileSchema);
			} catch (BufferWriteProcessorException e) {
				// unlock
				writeUnlock();
				LOGGER.error(
						"The filenode processor {} failed to recovery the bufferwrite processor, the last bufferwrite file is {}.",
						getProcessorName(), fileNames[fileNames.length - 1]);
				throw new FileNodeProcessorException(e);
			}
		}
		// restore the overflow processor
		LOGGER.info("The filenode processor {} will recovery the overflow processor.", getProcessorName());
		parameters.put(FileNodeConstants.OVERFLOW_FLUSH_ACTION, overflowFlushAction);
		parameters.put(FileNodeConstants.FILENODE_PROCESSOR_FLUSH_ACTION, flushFileNodeProcessorAction);
		try {
			overflowProcessor = new OverflowProcessor(getProcessorName(), parameters, fileSchema);
		} catch (IOException e) {
			writeUnlock();
			LOGGER.error("The filenode processor {} failed to recovery the overflow processor.", getProcessorName());
			throw new FileNodeProcessorException(e);
		}

		shouldRecovery = false;

		if (isMerging == FileNodeProcessorStatus.MERGING_WRITE) {
			// re-merge all file
			// if bufferwrite processor is not null, and close
			LOGGER.info("The filenode processor {} is recovering, the filenode status is {}.", getProcessorName(),
					isMerging);
			merge();
		} else if (isMerging == FileNodeProcessorStatus.WAITING) {
			// unlock
			LOGGER.info("The filenode processor {} is recovering, the filenode status is {}.", getProcessorName(),
					isMerging);
			writeUnlock();
			switchWaitingToWorkingv2(newFileNodes);
		} else {
			writeUnlock();
		}
		// add file into index of file
		addALLFileIntoIndex(newFileNodes);
	}

	public BufferWriteProcessor getBufferWriteProcessor(String processorName, long insertTime)
			throws FileNodeProcessorException {
		if (bufferWriteProcessor == null) {
			Map<String, Object> parameters = new HashMap<>();
			parameters.put(FileNodeConstants.BUFFERWRITE_FLUSH_ACTION, bufferwriteFlushAction);
			parameters.put(FileNodeConstants.BUFFERWRITE_CLOSE_ACTION, bufferwriteCloseAction);
			parameters.put(FileNodeConstants.FILENODE_PROCESSOR_FLUSH_ACTION, flushFileNodeProcessorAction);
			String baseDir = directories.getNextFolderForTsfile();
			LOGGER.info("Allocate folder {} for the new bufferwrite processor.", baseDir);
			// construct processor or restore
			try {
				bufferWriteProcessor = new BufferWriteProcessor(baseDir, processorName,
						insertTime + FileNodeConstants.BUFFERWRITE_FILE_SEPARATOR + System.currentTimeMillis(),
						parameters, fileSchema);
			} catch (BufferWriteProcessorException e) {
				LOGGER.error("The filenode processor {} failed to get the bufferwrite processor.", processorName, e);
				throw new FileNodeProcessorException(e);
			}
		}
		return bufferWriteProcessor;
	}

	public BufferWriteProcessor getBufferWriteProcessor() throws FileNodeProcessorException {
		if (bufferWriteProcessor == null) {
			LOGGER.error("The bufferwrite processor is null when get the bufferwriteProcessor");
			throw new FileNodeProcessorException("The bufferwrite processor is null");
		}
		return bufferWriteProcessor;
	}

	public OverflowProcessor getOverflowProcessor(String processorName) throws IOException {
		if (overflowProcessor == null) {
			Map<String, Object> parameters = new HashMap<>();
			// construct processor or restore
			parameters.put(FileNodeConstants.OVERFLOW_FLUSH_ACTION, overflowFlushAction);
			parameters.put(FileNodeConstants.FILENODE_PROCESSOR_FLUSH_ACTION, flushFileNodeProcessorAction);
			overflowProcessor = new OverflowProcessor(processorName, parameters, fileSchema);
		}
		return overflowProcessor;
	}

	public OverflowProcessor getOverflowProcessor() {
		if (overflowProcessor == null) {
			LOGGER.error("The overflow processor is null when getting the overflowProcessor");
		}
		return overflowProcessor;
	}

	public boolean hasOverflowProcessor() {
		return overflowProcessor != null;
	}

	public void setBufferwriteProcessroToClosed() {

		bufferWriteProcessor = null;
	}

	public boolean hasBufferwriteProcessor() {

		return bufferWriteProcessor != null;
	}

	public void setLastUpdateTime(String deltaObjectId, long timestamp) {
		if (!lastUpdateTimeMap.containsKey(deltaObjectId) || lastUpdateTimeMap.get(deltaObjectId) < timestamp) {
			lastUpdateTimeMap.put(deltaObjectId, timestamp);
		}
	}

	public long getLastUpdateTime(String deltaObjectId) {

		if (lastUpdateTimeMap.containsKey(deltaObjectId)) {
			return lastUpdateTimeMap.get(deltaObjectId);
		} else {
			return -1;
		}
	}

	public long getFlushLastUpdateTime(String deltaObjectId) {
		if (!flushLastUpdateTimeMap.containsKey(deltaObjectId)) {
			flushLastUpdateTimeMap.put(deltaObjectId, 0L);
		}
		return flushLastUpdateTimeMap.get(deltaObjectId);
	}

	public Map<String, Long> getLastUpdateTimeMap() {
		return lastUpdateTimeMap;
	}

	/**
	 * For insert overflow
	 *
	 * @param timestamp
	 */
	public void changeTypeToChanged(String deltaObjectId, long timestamp) {
		if (!InvertedindexOfFiles.containsKey(deltaObjectId)) {
			LOGGER.warn(
					"Can not find any tsfile which will be overflowed in the filenode processor {}, the data is [deltaObject:{},time:{}]",
					getProcessorName(), deltaObjectId, timestamp);
			emptyIntervalFileNode.setStartTime(deltaObjectId, 0L);
			emptyIntervalFileNode.setEndTime(deltaObjectId, getLastUpdateTime(deltaObjectId));
			emptyIntervalFileNode.changeTypeToChanged(isMerging);
		} else {
			List<IntervalFileNode> temp = InvertedindexOfFiles.get(deltaObjectId);
			int index = searchIndexNodeByTimestamp(deltaObjectId, timestamp, temp);
			temp.get(index).changeTypeToChanged(isMerging);
			if (isMerging == FileNodeProcessorStatus.MERGING_WRITE) {
				temp.get(index).addMergeChanged(deltaObjectId);
			}
		}
	}

	/**
	 * For update overflow
	 *
	 * @param startTime
	 * @param endTime
	 */
	public void changeTypeToChanged(String deltaObjectId, long startTime, long endTime) {
		if (!InvertedindexOfFiles.containsKey(deltaObjectId)) {
			LOGGER.warn(
					"Can not find any tsfile which will be overflowed in the filenode processor {}, the data is [deltaObject:{}, start time:{}, end time:{}]",
					getProcessorName(), deltaObjectId, startTime, endTime);
			emptyIntervalFileNode.setStartTime(deltaObjectId, 0L);
			emptyIntervalFileNode.setEndTime(deltaObjectId, getLastUpdateTime(deltaObjectId));
			emptyIntervalFileNode.changeTypeToChanged(isMerging);
		} else {
			List<IntervalFileNode> temp = InvertedindexOfFiles.get(deltaObjectId);
			int left = searchIndexNodeByTimestamp(deltaObjectId, startTime, temp);
			int right = searchIndexNodeByTimestamp(deltaObjectId, endTime, temp);
			for (int i = left; i <= right; i++) {
				temp.get(i).changeTypeToChanged(isMerging);
				if (isMerging == FileNodeProcessorStatus.MERGING_WRITE) {
					temp.get(i).addMergeChanged(deltaObjectId);
				}
			}
		}
	}

	/**
	 * For delete overflow
	 *
	 * @param timestamp
	 */
	public void changeTypeToChangedForDelete(String deltaObjectId, long timestamp) {
		if (!InvertedindexOfFiles.containsKey(deltaObjectId)) {
			LOGGER.warn(
					"Can not find any tsfile which will be overflowed in the filenode processor {}, the data is [deltaObject:{}, delete time:{}]",
					getProcessorName(), deltaObjectId, timestamp);
			emptyIntervalFileNode.setStartTime(deltaObjectId, 0L);
			emptyIntervalFileNode.setEndTime(deltaObjectId, getLastUpdateTime(deltaObjectId));
			emptyIntervalFileNode.changeTypeToChanged(isMerging);
		} else {
			List<IntervalFileNode> temp = InvertedindexOfFiles.get(deltaObjectId);
			int index = searchIndexNodeByTimestamp(deltaObjectId, timestamp, temp);
			for (int i = 0; i <= index; i++) {
				temp.get(i).changeTypeToChanged(isMerging);
				if (isMerging == FileNodeProcessorStatus.MERGING_WRITE) {
					temp.get(i).addMergeChanged(deltaObjectId);
				}
			}
		}
	}

	/**
	 * Search the index of the interval by the timestamp
	 *
	 * @param deltaObjectId
	 * @param timestamp
	 * @param fileList
	 * @return index of interval
	 */
	private int searchIndexNodeByTimestamp(String deltaObjectId, long timestamp, List<IntervalFileNode> fileList) {
		int index = 1;
		while (index < fileList.size()) {
			if (timestamp < fileList.get(index).getStartTime(deltaObjectId)) {
				break;
			} else {
				index++;
			}
		}
		return index - 1;
	}

	// Token for query which used to
	private int multiPassLockToken = 0;

	public int addMultiPassLock() {
		LOGGER.debug("Add MultiPassLock: read lock newMultiPassLock.");
		newMultiPassLock.readLock().lock();
		while (newMultiPassTokenSet.contains(multiPassLockToken)) {
			multiPassLockToken++;
		}
		newMultiPassTokenSet.add(multiPassLockToken);
		LOGGER.debug("Add multi token:{}, nsPath:{}.", multiPassLockToken, getProcessorName());
		return multiPassLockToken;
	}

	public boolean removeMultiPassLock(int token) {
		if (newMultiPassTokenSet.contains(token)) {
			newMultiPassLock.readLock().unlock();
			newMultiPassTokenSet.remove(token);
			LOGGER.debug("Remove multi token:{}, nspath:{}, new set:{}, lock:{}", token, getProcessorName(),
					newMultiPassTokenSet, newMultiPassLock);
			return true;
		} else if (oldMultiPassTokenSet != null && oldMultiPassTokenSet.contains(token)) {
			// remove token first， then unlock
			oldMultiPassLock.readLock().unlock();
			oldMultiPassTokenSet.remove(token);
			LOGGER.debug("Remove multi token:{}, old set:{}, lock:{}", token, oldMultiPassTokenSet, oldMultiPassLock);
			return true;
		} else {
			LOGGER.error("remove token error:{},new set:{}, old set:{}", token, newMultiPassTokenSet,
					oldMultiPassTokenSet);
			// should add throw exception
			return false;
		}
	}

<<<<<<< HEAD
	public <T extends Comparable<T>> QueryDataSource query(String deltaObjectId, String measurementId, Filter<T> filter)
=======
	public QueryDataSource query(String deltaObjectId, String measurementId, SingleSeriesFilterExpression timeFilter,
								 SingleSeriesFilterExpression freqFilter, SingleSeriesFilterExpression valueFilter)
>>>>>>> f16f038c
			throws FileNodeProcessorException {
		// query overflow data
		TSDataType dataType = null;
		try {
			dataType = mManager.getSeriesType(deltaObjectId + "." + measurementId);
		} catch (PathErrorException e) {
			throw new FileNodeProcessorException(e);
		}
		OverflowSeriesDataSource overflowSeriesDataSource;
		try {
			overflowSeriesDataSource = overflowProcessor.query(deltaObjectId, measurementId, filter, dataType);
		} catch (IOException e) {
			e.printStackTrace();
			throw new FileNodeProcessorException(e);
		}
		// tsfile data
		List<IntervalFileNode> bufferwriteDataInFiles = new ArrayList<>();
		for (IntervalFileNode intervalFileNode : newFileNodes) {
			// add the same intervalFileNode, but not the same reference
			if (intervalFileNode.isClosed()) {
				bufferwriteDataInFiles.add(intervalFileNode.backUp());
			}
		}
		Pair<RawSeriesChunk, List<TimeSeriesChunkMetaData>> bufferwritedata = new Pair<RawSeriesChunk, List<TimeSeriesChunkMetaData>>(
				null, null);
		// bufferwrite data
		UnsealedTsFile unsealedTsFile = null;

		if (!newFileNodes.isEmpty() && !newFileNodes.get(newFileNodes.size() - 1).isClosed()
				&& !newFileNodes.get(newFileNodes.size() - 1).getStartTimeMap().isEmpty()) {
			unsealedTsFile = new UnsealedTsFile();
			unsealedTsFile.setFilePath(newFileNodes.get(newFileNodes.size() - 1).getFilePath());
			if (bufferWriteProcessor == null) {
				LOGGER.error(
						"The last of tsfile {} in filenode processor {} is not closed, but the bufferwrite processor is null.",
						newFileNodes.get(newFileNodes.size() - 1).getRelativePath(), getProcessorName());
				throw new FileNodeProcessorException(String.format(
						"The last of tsfile %s in filenode processor %s is not closed, but the bufferwrite processor is null.",
						newFileNodes.get(newFileNodes.size() - 1).getRelativePath(), getProcessorName()));
			}
			bufferwritedata = bufferWriteProcessor.queryBufferwriteData(deltaObjectId, measurementId, dataType);
			unsealedTsFile.setTimeSeriesChunkMetaDatas(bufferwritedata.right);
		}
		GlobalSortedSeriesDataSource globalSortedSeriesDataSource = new GlobalSortedSeriesDataSource(
				new Path(deltaObjectId + "." + measurementId), bufferwriteDataInFiles, unsealedTsFile,
				bufferwritedata.left);
		return new QueryDataSource(globalSortedSeriesDataSource, overflowSeriesDataSource);

	}

	public List<DataFileInfo> indexQuery(String deltaObjectId, long startTime, long endTime) {
		List<DataFileInfo> dataFileInfos = new ArrayList<>();
		for (IntervalFileNode intervalFileNode : newFileNodes) {
			if (intervalFileNode.isClosed()) {
				long s1 = intervalFileNode.getStartTime(deltaObjectId);
				long e1 = intervalFileNode.getEndTime(deltaObjectId);
				if (e1 >= startTime && (s1 <= endTime || endTime == -1)) {
					DataFileInfo dataFileInfo = new DataFileInfo(s1, e1, intervalFileNode.getFilePath());
					dataFileInfos.add(dataFileInfo);
				}
			}
		}
		return dataFileInfos;
	}

	/**
	 * append one specified tsfile to this filenode processor
	 *
	 * @param appendFile
	 *            the appended tsfile information
	 * @param appendFilePath
	 *            the path of appended file
	 * @throws FileNodeProcessorException
	 */
	public void appendFile(IntervalFileNode appendFile, String appendFilePath) throws FileNodeProcessorException {
		try {
			if (!new File(appendFile.getFilePath()).getParentFile().exists()) {
				new File(appendFile.getFilePath()).getParentFile().mkdirs();
			}
			// move file
			File originFile = new File(appendFilePath);
			File targetFile = new File(appendFile.getFilePath());
			if (!originFile.exists()) {
				throw new FileNodeProcessorException(
						String.format("The appended file %s does not exist.", appendFilePath));
			}
			if (targetFile.exists()) {
				throw new FileNodeProcessorException(
						String.format("The appended target file %s already exists.", appendFile.getFilePath()));
			}
			originFile.renameTo(targetFile);
			// append the new tsfile
			this.newFileNodes.add(appendFile);
			// update the lastUpdateTime
			for (Entry<String, Long> entry : appendFile.getEndTimeMap().entrySet()) {
				lastUpdateTimeMap.put(entry.getKey(), entry.getValue());
			}
			bufferwriteFlushAction.act();
			fileNodeProcessorStore.setNewFileNodes(newFileNodes);
			// reconstruct the inverted index of the newFileNodes
			flushFileNodeProcessorAction.act();
			addALLFileIntoIndex(newFileNodes);
		} catch (Exception e) {
			LOGGER.error("Failed to append the tsfile {} to filenode processor {}.", appendFile, getProcessorName(), e);
			throw new FileNodeProcessorException(e);
		}
	}

	/**
	 * get overlap tsfiles which are conflict with the appendFile
	 * 
	 * @param appendFile
	 *            the appended tsfile information
	 * @throws FileNodeProcessorException
	 */
	public List<String> getOverlapFiles(IntervalFileNode appendFile, String uuid)
			throws FileNodeProcessorException {
		List<String> overlapFiles = new ArrayList<>();
		try {
			for (IntervalFileNode intervalFileNode : newFileNodes) {
				for (Entry<String, Long> entry : appendFile.getStartTimeMap().entrySet()) {
					if (!intervalFileNode.getStartTimeMap().containsKey(entry.getKey())) {
						continue;
					}
					if (intervalFileNode.getEndTime(entry.getKey()) >= entry.getValue() && intervalFileNode.getStartTime(entry.getKey()) <= appendFile
								.getEndTime(entry.getKey())) {
						String relativeFilePath = "postback" + File.separator + uuid + File.separator + "backup" + File.separator + intervalFileNode.getRelativePath();
						File newFile = new File(Directories.getInstance().getTsFileFolder(intervalFileNode.getBaseDirIndex()), relativeFilePath);
						if (!newFile.getParentFile().exists()) {
							newFile.getParentFile().mkdirs();
						}
						java.nio.file.Path link = FileSystems.getDefault().getPath(newFile.getPath());
						java.nio.file.Path target = FileSystems.getDefault()
								.getPath(intervalFileNode.getFilePath());
						Files.createLink(link, target);
						overlapFiles.add(newFile.getPath());
						break;
					}
				}
			}
		} catch (IOException e) {
			LOGGER.error("Failed to get overlap tsfiles which conflict with the appendFile.");
			throw new FileNodeProcessorException(e);
		}
		return overlapFiles;
	}

	public void addTimeSeries(String measurementToString, String dataType, String encoding, String[] encodingArgs) {
		ColumnSchema col = new ColumnSchema(measurementToString, TSDataType.valueOf(dataType),
				TSEncoding.valueOf(encoding));
		JSONObject measurement = constrcutMeasurement(col);
		fileSchema.registerMeasurement(JsonConverter.convertJsonToMeasureMentDescriptor(measurement));
	}

	private JSONObject constrcutMeasurement(ColumnSchema col) {
		JSONObject measurement = new JSONObject();
		measurement.put(JsonFormatConstant.MEASUREMENT_UID, col.name);
		measurement.put(JsonFormatConstant.DATA_TYPE, col.dataType.toString());
		measurement.put(JsonFormatConstant.MEASUREMENT_ENCODING, col.encoding.toString());
		for (Entry<String, String> entry : col.getArgsMap().entrySet()) {
			if (JsonFormatConstant.ENUM_VALUES.equals(entry.getKey())) {
				String[] valueArray = entry.getValue().split(",");
				measurement.put(JsonFormatConstant.ENUM_VALUES, new JSONArray(valueArray));
			} else
				measurement.put(entry.getKey(), entry.getValue().toString());
		}
		return measurement;
	}

	/**
	 * submit the merge task to the <code>MergePool</code>
	 *
	 * @return null -can't submit the merge task, because this filenode is not
	 *         overflowed or it is merging now. Future<?> - submit the merge
	 *         task successfully.
	 */
	public Future<?> submitToMerge() {
		if (lastMergeTime > 0) {
			long thisMergeTime = System.currentTimeMillis();
			long mergeTimeInterval = thisMergeTime - lastMergeTime;
			DateTime lastDateTime = new DateTime(lastMergeTime, TsfileDBDescriptor.getInstance().getConfig().timeZone);
			DateTime thisDateTime = new DateTime(thisMergeTime, TsfileDBDescriptor.getInstance().getConfig().timeZone);
			LOGGER.info("The filenode {} last merge time is {}, this merge time is {}, merge time interval is {}s",
					getProcessorName(), lastDateTime, thisDateTime, mergeTimeInterval / 1000);
		}
		lastMergeTime = System.currentTimeMillis();

		if (overflowProcessor != null) {
			if (overflowProcessor
					.getFileSize() < TsfileDBDescriptor.getInstance().getConfig().overflowFileSizeThreshold) {
				LOGGER.info(
						"Skip this merge taks submission, because the size{} of overflow processor {} does not reaches the threshold {}.",
						MemUtils.bytesCntToStr(overflowProcessor.getFileSize()), getProcessorName(),
						MemUtils.bytesCntToStr(TsfileDBDescriptor.getInstance().getConfig().overflowFileSizeThreshold));
				return null;
			}
		} else {
			LOGGER.info("Skip this merge taks submission, because the filenode processor {} has no overflow processor.",
					getProcessorName());
			return null;
		}
		if (isOverflowed && isMerging == FileNodeProcessorStatus.NONE) {
			Runnable MergeThread;
			MergeThread = () -> {
				try {
					long mergeStartTime = System.currentTimeMillis();
					writeLock();
					merge();
					long mergeEndTime = System.currentTimeMillis();
					DateTime startDateTime = new DateTime(mergeStartTime,
							TsfileDBDescriptor.getInstance().getConfig().timeZone);
					DateTime endDateTime = new DateTime(mergeEndTime,
							TsfileDBDescriptor.getInstance().getConfig().timeZone);
					long intervalTime = mergeEndTime - mergeStartTime;
					LOGGER.info(
							"The filenode processor {} merge start time is {}, merge end time is {}, merge consumes {}ms.",
							getProcessorName(), startDateTime, endDateTime, intervalTime);
				} catch (FileNodeProcessorException e) {
					LOGGER.error("The filenode processor {} encountered an error when merging.", getProcessorName(), e);
					throw new ErrorDebugException(e);
				}
			};
			LOGGER.info("Submit the merge task, the merge filenode is {}", getProcessorName());
			return MergeManager.getInstance().submit(MergeThread);
		} else {
			if (!isOverflowed) {
				LOGGER.info("Skip this merge taks submission, because the filenode processor {} is not overflowed.",
						getProcessorName());
			} else {
				LOGGER.warn(
						"Skip this merge task submission, because last merge task is not over yet, the merge filenode processor is {}",
						getProcessorName());
			}
		}
		return null;
	}

	/**
	 * Prepare for merge, close the bufferwrite and overflow
	 */
	private void prepareForMerge() {
		try {
			LOGGER.info("The filenode processor {} prepares for merge, closes the bufferwrite processor",
					getProcessorName());
			closeBufferWrite();
			// try to get overflow processor
			getOverflowProcessor(getProcessorName());
			// must close the overflow processor
			while (!getOverflowProcessor().canBeClosed()) {
				try {
					LOGGER.info(
							"The filenode processor {} prepares for merge, the overflow {} can't be closed, wait 100ms,",
							getProcessorName(), getProcessorName());
					TimeUnit.MICROSECONDS.sleep(100);
				} catch (InterruptedException e) {
					e.printStackTrace();
				}
			}
			LOGGER.info("The filenode processor {} prepares for merge, closes the overflow processor",
					getProcessorName());
			getOverflowProcessor().close();
		} catch (FileNodeProcessorException | OverflowProcessorException | IOException e) {
			e.printStackTrace();
			LOGGER.error("The filenode processor {} prepares for merge error.", getProcessorName(), e);
			writeUnlock();
			throw new ErrorDebugException(e);
		}
	}

	/**
	 * Merge this storage group, merge the tsfile data with overflow data.
	 *
	 * @throws FileNodeProcessorException
	 */
	public void merge() throws FileNodeProcessorException {
		//
		// close bufferwrite and overflow, prepare for merge
		//
		LOGGER.info("The filenode processor {} begins to merge.", getProcessorName());
		prepareForMerge();
		//
		// change status from overflowed to no overflowed
		//
		isOverflowed = false;
		//
		// change status from work to merge
		//
		isMerging = FileNodeProcessorStatus.MERGING_WRITE;
		//
		// check the empty file
		//
		Map<String, Long> startTimeMap = emptyIntervalFileNode.getStartTimeMap();
		if (emptyIntervalFileNode.overflowChangeType != OverflowChangeType.NO_CHANGE) {
			Iterator<Entry<String, Long>> iterator = emptyIntervalFileNode.getEndTimeMap().entrySet().iterator();
			while (iterator.hasNext()) {
				Entry<String, Long> entry = iterator.next();
				String deltaObjectId = entry.getKey();
				if (InvertedindexOfFiles.containsKey(deltaObjectId)) {
					InvertedindexOfFiles.get(deltaObjectId).get(0).overflowChangeType = OverflowChangeType.CHANGED;
					startTimeMap.remove(deltaObjectId);
					iterator.remove();
				}
			}
			if (emptyIntervalFileNode.checkEmpty()) {
				emptyIntervalFileNode.clear();
			} else {
				if (!newFileNodes.isEmpty()) {
					IntervalFileNode first = newFileNodes.get(0);
					for (String deltaObjectId : emptyIntervalFileNode.getStartTimeMap().keySet()) {
						first.setStartTime(deltaObjectId, emptyIntervalFileNode.getStartTime(deltaObjectId));
						first.setEndTime(deltaObjectId, emptyIntervalFileNode.getEndTime(deltaObjectId));
						first.overflowChangeType = OverflowChangeType.CHANGED;
					}
					emptyIntervalFileNode.clear();
				} else {
					emptyIntervalFileNode.overflowChangeType = OverflowChangeType.CHANGED;
				}
			}
		}
		for (IntervalFileNode intervalFileNode : newFileNodes) {
			if (intervalFileNode.overflowChangeType != OverflowChangeType.NO_CHANGE) {
				intervalFileNode.overflowChangeType = OverflowChangeType.CHANGED;
			}
		}

		addALLFileIntoIndex(newFileNodes);
		synchronized (fileNodeProcessorStore) {
			fileNodeProcessorStore.setOverflowed(isOverflowed);
			fileNodeProcessorStore.setFileNodeProcessorStatus(isMerging);
			fileNodeProcessorStore.setNewFileNodes(newFileNodes);
			fileNodeProcessorStore.setEmptyIntervalFileNode(emptyIntervalFileNode);
			// flush this filenode information
			try {
				writeStoreToDisk(fileNodeProcessorStore);
			} catch (FileNodeProcessorException e) {
				LOGGER.error("The filenode processor {} writes restore information error when merging.",
						getProcessorName(), e);
				writeUnlock();
				throw new FileNodeProcessorException(e);
			}
		}
		// add numOfMergeFile to control the number of the merge file
		List<IntervalFileNode> backupIntervalFiles = new ArrayList<>();

		backupIntervalFiles = switchFileNodeToMergev2();
		//
		// clear empty file
		//
		boolean needEmtpy = false;
		if (emptyIntervalFileNode.overflowChangeType != OverflowChangeType.NO_CHANGE) {
			needEmtpy = true;
		}
		emptyIntervalFileNode.clear();
		// attention
		try {
			overflowProcessor.switchWorkToMerge();
		} catch (IOException e) {
			LOGGER.error("The filenode processor {} can't switch overflow processor from work to merge.",
					getProcessorName(), e);
			writeUnlock();
			throw new FileNodeProcessorException(e);
		}
		LOGGER.info("The filenode processor {} switches from {} to {}.", getProcessorName(),
				FileNodeProcessorStatus.NONE, FileNodeProcessorStatus.MERGING_WRITE);
		writeUnlock();

		// query tsfile data and overflow data, and merge them
		int numOfMergeFiles = 0;
		int allNeedMergeFiles = backupIntervalFiles.size();
		for (IntervalFileNode backupIntervalFile : backupIntervalFiles) {
			numOfMergeFiles++;
			if (backupIntervalFile.overflowChangeType == OverflowChangeType.CHANGED) {
				// query data and merge
				String filePathBeforeMerge = backupIntervalFile.getRelativePath();
				try {
					LOGGER.info(
							"The filenode processor {} begins merging the {}/{} tsfile[{}] with overflow file, the process is {}%",
							getProcessorName(), numOfMergeFiles, allNeedMergeFiles, filePathBeforeMerge,
							(int) (((numOfMergeFiles - 1) / (float) allNeedMergeFiles) * 100));
					long startTime = System.currentTimeMillis();
					String newFile = queryAndWriteDataForMerge(backupIntervalFile);
					long endTime = System.currentTimeMillis();
					long timeConsume = endTime - startTime;
					DateTime startDateTime = new DateTime(startTime,
							TsfileDBDescriptor.getInstance().getConfig().timeZone);
					DateTime endDateTime = new DateTime(endTime, TsfileDBDescriptor.getInstance().getConfig().timeZone);
					LOGGER.info(
							"The fileNode processor {} has merged the {}/{} tsfile[{}->{}] over, start time of merge is {}, end time of merge is {}, time consumption is {}ms, the process is {}%",
							getProcessorName(), numOfMergeFiles, allNeedMergeFiles, filePathBeforeMerge, newFile,
							startDateTime, endDateTime, timeConsume,
							(int) (numOfMergeFiles) / (float) allNeedMergeFiles * 100);
				} catch (IOException | WriteProcessException | PathErrorException e) {
					LOGGER.error("Merge: query and write data error.", e);
					throw new FileNodeProcessorException(e);
				}
			} else if (backupIntervalFile.overflowChangeType == OverflowChangeType.MERGING_CHANGE) {
				LOGGER.error("The overflowChangeType of backupIntervalFile must not be {}",
						OverflowChangeType.MERGING_CHANGE);
				// handle this error, throw one runtime exception
				throw new FileNodeProcessorException("The overflowChangeType of backupIntervalFile must not be "
						+ OverflowChangeType.MERGING_CHANGE);
			} else {
				LOGGER.debug("The filenode processor {} is merging, the interval file {} doesn't need to be merged.",
						getProcessorName(), backupIntervalFile.getRelativePath());
			}
		}

<<<<<<< HEAD
		OverflowFileStreamManager.getInstance()
				.removeMappedByteBuffer(overflowProcessor.getWorkResource().getInsertFilePath());
=======
		OverflowFileStreamManager.getInstance().removeMappedByteBuffer(overflowProcessor.getWorkResource().getInsertFilePath());
>>>>>>> f16f038c
		//
		// change status from merge to wait
		//
		switchMergeToWaitingv2(backupIntervalFiles, needEmtpy);

		//
		// merge index begin
		//
		mergeIndex();
		//
		// merge index end
		//

		//
		// change status from wait to work
		//
		switchWaitingToWorkingv2(backupIntervalFiles);
	}

	private List<IntervalFileNode> switchFileNodeToMergev2() throws FileNodeProcessorException {
		List<IntervalFileNode> result = new ArrayList<>();
		if (emptyIntervalFileNode.overflowChangeType != OverflowChangeType.NO_CHANGE) {
			// add empty
			result.add(emptyIntervalFileNode.backUp());
			if (!newFileNodes.isEmpty()) {
				throw new FileNodeProcessorException(
						String.format("The status of empty file is %s, but the new file list is not empty",
								emptyIntervalFileNode.overflowChangeType));
			}
			return result;
		}
		if (!newFileNodes.isEmpty()) {
			for (IntervalFileNode intervalFileNode : newFileNodes) {
				if (intervalFileNode.overflowChangeType == OverflowChangeType.NO_CHANGE) {
					result.add(intervalFileNode.backUp());
				} else {
					Map<String, Long> startTimeMap = new HashMap<>();
					Map<String, Long> endTimeMap = new HashMap<>();
					for (String deltaObjectId : intervalFileNode.getEndTimeMap().keySet()) {
						List<IntervalFileNode> temp = InvertedindexOfFiles.get(deltaObjectId);
						int index = temp.indexOf(intervalFileNode);
						int size = temp.size();
						// start time
						if (index == 0) {
							startTimeMap.put(deltaObjectId, 0L);
						} else {
							startTimeMap.put(deltaObjectId, intervalFileNode.getStartTime(deltaObjectId));
						}
						// end time
						if (index < size - 1) {
							endTimeMap.put(deltaObjectId, temp.get(index + 1).getStartTime(deltaObjectId) - 1);
						} else {
							endTimeMap.put(deltaObjectId, intervalFileNode.getEndTime(deltaObjectId));
						}
					}
					IntervalFileNode node = new IntervalFileNode(startTimeMap, endTimeMap,
							intervalFileNode.overflowChangeType, intervalFileNode.getBaseDirIndex(),
							intervalFileNode.getRelativePath());
					result.add(node);
				}
			}
		} else {
			LOGGER.error("No file was changed when merging, the filenode is {}", getProcessorName());
			throw new FileNodeProcessorException(
					"No file was changed when merging, the filenode is " + getProcessorName());
		}
		return result;
	}

	private List<DataFileInfo> getDataFileInfoForIndex(Path path, List<IntervalFileNode> sourceFileNodes) {
		String deltaObjectId = path.getDeltaObjectToString();
		List<DataFileInfo> dataFileInfos = new ArrayList<>();
		for (IntervalFileNode intervalFileNode : sourceFileNodes) {
			if (intervalFileNode.isClosed()) {
				if (intervalFileNode.getStartTime(deltaObjectId) != -1) {
					DataFileInfo dataFileInfo = new DataFileInfo(intervalFileNode.getStartTime(deltaObjectId),
							intervalFileNode.getEndTime(deltaObjectId), intervalFileNode.getFilePath());
					dataFileInfos.add(dataFileInfo);
				}
			}
		}
		return dataFileInfos;
	}

	private void mergeIndex() throws FileNodeProcessorException {
		try {
			Map<String, Set<IndexType>> allIndexSeries = mManager.getAllIndexPaths(getProcessorName());
			if (!allIndexSeries.isEmpty()) {
				LOGGER.info("merge all file and modify index file, the nameSpacePath is {}, the index path is {}",
						getProcessorName(), allIndexSeries);
				for (Entry<String, Set<IndexType>> entry : allIndexSeries.entrySet()) {
					String series = entry.getKey();
					Path path = new Path(series);
					List<DataFileInfo> dataFileInfos = getDataFileInfoForIndex(path, newFileNodes);
					if (!dataFileInfos.isEmpty()) {
						try {
							for (IndexType indexType : entry.getValue())
								IndexManager.getIndexInstance(indexType).build(path, dataFileInfos, null);
						} catch (IndexManagerException e) {
							e.printStackTrace();
							throw new FileNodeProcessorException(e.getMessage());
						}
					}
				}
			}
		} catch (PathErrorException e) {
			LOGGER.error("Failed to find all fileList to be merged. Because" + e.getMessage());
			throw new FileNodeProcessorException(e.getMessage());
		}
	}

	private void switchMergeIndex() throws FileNodeProcessorException {
		try {
			Map<String, Set<IndexType>> allIndexSeries = mManager.getAllIndexPaths(getProcessorName());
			if (!allIndexSeries.isEmpty()) {
				LOGGER.info("mergeswith all file and modify index file, the nameSpacePath is {}, the index path is {}",
						getProcessorName(), allIndexSeries);
				for (Entry<String, Set<IndexType>> entry : allIndexSeries.entrySet()) {
					String series = entry.getKey();
					Path path = new Path(series);
					List<DataFileInfo> dataFileInfos = getDataFileInfoForIndex(path, newFileNodes);
					if (!dataFileInfos.isEmpty()) {
						try {
							for (IndexType indexType : entry.getValue())
								IndexManager.getIndexInstance(indexType).mergeSwitch(path, dataFileInfos);
						} catch (IndexManagerException e) {
							e.printStackTrace();
							throw new FileNodeProcessorException(e.getMessage());
						}
					}
				}
			}
		} catch (PathErrorException e) {
			LOGGER.error("Failed to find all fileList to be mergeSwitch because of" + e.getMessage());
			throw new FileNodeProcessorException(e.getMessage());
		}
	}

	private void switchMergeToWaitingv2(List<IntervalFileNode> backupIntervalFiles, boolean needEmpty)
			throws FileNodeProcessorException {
		LOGGER.info("The status of filenode processor {} switches from {} to {}.", getProcessorName(),
				FileNodeProcessorStatus.MERGING_WRITE, FileNodeProcessorStatus.WAITING);
		writeLock();
		try {
			oldMultiPassTokenSet = newMultiPassTokenSet;
			oldMultiPassLock = newMultiPassLock;
			newMultiPassTokenSet = new HashSet<>();
			newMultiPassLock = new ReentrantReadWriteLock(false);
			List<IntervalFileNode> result = new ArrayList<>();
			int beginIndex = 0;
			if (needEmpty) {
				IntervalFileNode empty = backupIntervalFiles.get(0);
				if (!empty.checkEmpty()) {
					for (String deltaObjectId : empty.getStartTimeMap().keySet()) {
						if (InvertedindexOfFiles.containsKey(deltaObjectId)) {
							IntervalFileNode temp = InvertedindexOfFiles.get(deltaObjectId).get(0);
							if (temp.getMergeChanged().contains(deltaObjectId)) {
								empty.overflowChangeType = OverflowChangeType.CHANGED;
								break;
							}
						}
					}
					empty.clearMergeChanged();
					result.add(empty.backUp());
					beginIndex++;
				}
			}
			// reconstruct the file index
			addALLFileIntoIndex(backupIntervalFiles);
			// check the merge changed file
			for (int i = beginIndex; i < backupIntervalFiles.size(); i++) {
				IntervalFileNode newFile = newFileNodes.get(i - beginIndex);
				IntervalFileNode temp = backupIntervalFiles.get(i);
				if (newFile.overflowChangeType == OverflowChangeType.MERGING_CHANGE) {
					for (String deltaObjectId : newFile.getMergeChanged()) {
						if (temp.getStartTimeMap().containsKey(deltaObjectId)) {
							temp.overflowChangeType = OverflowChangeType.CHANGED;
						} else {
							changeTypeToChanged(deltaObjectId, newFile.getStartTime(deltaObjectId),
									newFile.getEndTime(deltaObjectId));
						}
					}
				}
				if (!temp.checkEmpty()) {
					result.add(temp);
				}
			}
			// add new file when merge
			for (int i = backupIntervalFiles.size() - beginIndex; i < newFileNodes.size(); i++) {
				IntervalFileNode fileNode = newFileNodes.get(i);
				if (fileNode.isClosed()) {
					result.add(fileNode.backUp());
				} else {
					result.add(fileNode);
				}
			}

			isMerging = FileNodeProcessorStatus.WAITING;
			newFileNodes = result;
			// reconstruct the index
			addALLFileIntoIndex(newFileNodes);
			// clear merge changed
			for (IntervalFileNode fileNode : newFileNodes) {
				fileNode.clearMergeChanged();
			}

			synchronized (fileNodeProcessorStore) {
				fileNodeProcessorStore.setFileNodeProcessorStatus(isMerging);
				fileNodeProcessorStore.setEmptyIntervalFileNode(emptyIntervalFileNode);
				fileNodeProcessorStore.setNewFileNodes(newFileNodes);
				try {
					writeStoreToDisk(fileNodeProcessorStore);
				} catch (FileNodeProcessorException e) {
					LOGGER.error("Merge: failed to write filenode information to revocery file, the filenode is {}.",
							getProcessorName(), e);
					throw new FileNodeProcessorException(
							"Merge: write filenode information to revocery file failed, the filenode is "
									+ getProcessorName());
				}
			}
		} finally {
			writeUnlock();
		}
	}

	private void switchWaitingToWorkingv2(List<IntervalFileNode> backupIntervalFiles)
			throws FileNodeProcessorException {

		LOGGER.info("The status of filenode processor {} switches from {} to {}.", getProcessorName(),
				FileNodeProcessorStatus.WAITING, FileNodeProcessorStatus.NONE);

		if (oldMultiPassLock != null) {
			LOGGER.info("The old Multiple Pass Token set is {}, the old Multiple Pass Lock is {}", oldMultiPassTokenSet,
					oldMultiPassLock);
			oldMultiPassLock.writeLock().lock();
		}
		try {
			writeLock();
			try {
				// delete the all files which are in the newFileNodes
				// notice: the last restore file of the interval file

				List<String> bufferwriteDirPathList = directories.getAllTsFileFolders();
				List<File> bufferwriteDirList = new ArrayList<>();
				for (String bufferwriteDirPath : bufferwriteDirPathList) {
					if (bufferwriteDirPath.length() > 0
							&& bufferwriteDirPath.charAt(bufferwriteDirPath.length() - 1) != File.separatorChar) {
						bufferwriteDirPath = bufferwriteDirPath + File.separatorChar;
					}
					bufferwriteDirPath = bufferwriteDirPath + getProcessorName();
					File bufferwriteDir = new File(bufferwriteDirPath);
					bufferwriteDirList.add(bufferwriteDir);
					if (!bufferwriteDir.exists()) {
						bufferwriteDir.mkdirs();
					}
				}

				Set<String> bufferFiles = new HashSet<>();
				for (IntervalFileNode bufferFileNode : newFileNodes) {
					String bufferFilePath = bufferFileNode.getFilePath();
					if (bufferFilePath != null) {
						bufferFiles.add(bufferFilePath);
					}
				}
				// add the restore file, if the last file is not closed
				if (!newFileNodes.isEmpty() && !newFileNodes.get(newFileNodes.size() - 1).isClosed()) {
					String bufferFileRestorePath = newFileNodes.get(newFileNodes.size() - 1).getFilePath() + ".restore";
					bufferFiles.add(bufferFileRestorePath);
				}

				for (File bufferwriteDir : bufferwriteDirList) {
					for (File file : bufferwriteDir.listFiles()) {
						if (!bufferFiles.contains(file.getPath())) {
							file.delete();
						}
					}
				}

				// merge switch
				switchMergeIndex();

				for (IntervalFileNode fileNode : newFileNodes) {
					if (fileNode.overflowChangeType != OverflowChangeType.NO_CHANGE) {
						fileNode.overflowChangeType = OverflowChangeType.CHANGED;
					}
				}
				// overflow switch from merge to work
				overflowProcessor.switchMergeToWork();
				// write status to file
				isMerging = FileNodeProcessorStatus.NONE;
				synchronized (fileNodeProcessorStore) {
					fileNodeProcessorStore.setFileNodeProcessorStatus(isMerging);
					fileNodeProcessorStore.setNewFileNodes(newFileNodes);
					fileNodeProcessorStore.setEmptyIntervalFileNode(emptyIntervalFileNode);
					writeStoreToDisk(fileNodeProcessorStore);
				}
			} catch (IOException e) {
				LOGGER.info("The filenode processor {} encountered an error when its status switched from {} to {}.",
						getProcessorName(), FileNodeProcessorStatus.NONE, FileNodeProcessorStatus.MERGING_WRITE, e);
				throw new FileNodeProcessorException(e);
			} finally {
				writeUnlock();
			}
		} finally {
			oldMultiPassTokenSet = null;
			if (oldMultiPassLock != null) {
				oldMultiPassLock.writeLock().unlock();
			}
			oldMultiPassLock = null;
		}

	}

	private TSRecord constructTsRecord(TimeValuePair timeValuePair, String deltaObjectId, String measurementId) {
		TSRecord record = new TSRecord(timeValuePair.getTimestamp(), deltaObjectId);
		record.addTuple(DataPoint.getDataPoint(timeValuePair.getValue().getDataType(), measurementId,
				timeValuePair.getValue().getValue().toString()));
		return record;
	}

	private String queryAndWriteDataForMerge(IntervalFileNode backupIntervalFile)
			throws IOException, WriteProcessException, FileNodeProcessorException, PathErrorException {
		Map<String, Long> startTimeMap = new HashMap<>();
		Map<String, Long> endTimeMap = new HashMap<>();

		TsFileIOWriter fileIOWriter = null;
		String outputPath = null;
		String baseDir = null;
		String fileName = null;
		for (String deltaObjectId : backupIntervalFile.getStartTimeMap().keySet()) {
			// query one deltaObjectId
			List<Path> pathList = new ArrayList<>();
			boolean isRowGroupHasData = false;
			long startPos = -1;
			int recordCount = 0;
			try {
				List<String> pathStrings = mManager.getLeafNodePathInNextLevel(deltaObjectId);
				for (String string : pathStrings) {
					pathList.add(new Path(string));
				}
			} catch (PathErrorException e) {
				LOGGER.error("Can't get all the paths from MManager, the deltaObjectId is {}", deltaObjectId);
				throw new FileNodeProcessorException(e);
			}
			if (pathList.isEmpty()) {
				continue;
			}
			for (Path path : pathList) {
				// query one measurenment in the special deltaObjectId
				String measurementId = path.getMeasurementToString();
				TSDataType dataType = mManager.getSeriesType(path.getFullPath());
				OverflowSeriesDataSource overflowSeriesDataSource = overflowProcessor.queryMerge(deltaObjectId,
						measurementId, dataType, true);
				Filter<Long> timeFilter = FilterFactory.and(
						TimeFilter.gtEq(backupIntervalFile.getStartTime(deltaObjectId)),
						TimeFilter.ltEq(backupIntervalFile.getEndTime(deltaObjectId)));
				SeriesFilter<Long> seriesFilter = new SeriesFilter<>(path, timeFilter);
				SeriesReader seriesReader = SeriesReaderFactory.getInstance()
						.createSeriesReaderForMerge(backupIntervalFile, overflowSeriesDataSource, seriesFilter);
				try {
					if (!seriesReader.hasNext()) {
						LOGGER.debug("The time-series {} has no data with the filter {} in the filenode processor {}",
								path, seriesFilter, getProcessorName());
					} else {
						TimeValuePair timeValuePair = seriesReader.next();
						if (fileIOWriter == null) {
							baseDir = directories.getNextFolderForTsfile();
							fileName = String.valueOf(timeValuePair.getTimestamp()
									+ FileNodeConstants.BUFFERWRITE_FILE_SEPARATOR + System.currentTimeMillis());
							outputPath = constructOutputFilePath(baseDir, getProcessorName(), fileName);
							fileName = getProcessorName() + File.separatorChar + fileName;
							fileIOWriter = new TsFileIOWriter(new File(outputPath));
						}
						if (!isRowGroupHasData) {
							// start a new rowGroupMetadata
							isRowGroupHasData = true;
							fileIOWriter.startRowGroup(deltaObjectId);
							startPos = fileIOWriter.getPos();
						}
						// init the serieswWriteImpl
						MeasurementDescriptor desc = fileSchema.getMeasurementDescriptor(measurementId);
						IPageWriter pageWriter = new PageWriterImpl(desc);
						int pageSizeThreshold = TsFileConf.pageSizeInByte;
						SeriesWriterImpl seriesWriterImpl = new SeriesWriterImpl(deltaObjectId, desc, pageWriter,
								pageSizeThreshold);
						// write the series data
						recordCount += writeOneSeries(deltaObjectId, measurementId, seriesWriterImpl, dataType,
								seriesReader, startTimeMap, endTimeMap, timeValuePair);
						// flush the series data
						seriesWriterImpl.writeToFileWriter(fileIOWriter);
					}
				} finally {
					seriesReader.close();
				}
			}
			if (isRowGroupHasData) {
				// end the new rowGroupMetadata
				long memSize = fileIOWriter.getPos() - startPos;
				fileIOWriter.endRowGroup(memSize, recordCount);
			}
		}
		if (fileIOWriter != null) {
			fileIOWriter.endFile(fileSchema);
		}
		backupIntervalFile.setBaseDirIndex(directories.getTsFileFolderIndex(baseDir));
		backupIntervalFile.setRelativePath(fileName);
		backupIntervalFile.overflowChangeType = OverflowChangeType.NO_CHANGE;
		backupIntervalFile.setStartTimeMap(startTimeMap);
		backupIntervalFile.setEndTimeMap(endTimeMap);
		return fileName;
	}

	private int writeOneSeries(String deltaObjectId, String measurement, SeriesWriterImpl seriesWriterImpl,
			TSDataType dataType, SeriesReader seriesReader, Map<String, Long> startTimeMap,
			Map<String, Long> endTimeMap, TimeValuePair timeValuePair) throws IOException {
		int count = 0;
		long startTime = -1;
		long endTime = -1;
		switch (dataType) {
		case BOOLEAN:
			seriesWriterImpl.write(timeValuePair.getTimestamp(), timeValuePair.getValue().getBoolean());
			count++;
			startTime = endTime = timeValuePair.getTimestamp();
			if (!startTimeMap.containsKey(deltaObjectId) || startTimeMap.get(deltaObjectId) > startTime) {
				startTimeMap.put(deltaObjectId, startTime);
			}
			if (!endTimeMap.containsKey(deltaObjectId) || endTimeMap.get(deltaObjectId) < endTime) {
				endTimeMap.put(deltaObjectId, endTime);
			}
			while (seriesReader.hasNext()) {
				count++;
				timeValuePair = seriesReader.next();
				endTime = timeValuePair.getTimestamp();
				seriesWriterImpl.write(timeValuePair.getTimestamp(), timeValuePair.getValue().getBoolean());
			}
			if (!endTimeMap.containsKey(deltaObjectId) || endTimeMap.get(deltaObjectId) < endTime) {
				endTimeMap.put(deltaObjectId, endTime);
			}
			break;
		case INT32:
			seriesWriterImpl.write(timeValuePair.getTimestamp(), timeValuePair.getValue().getInt());
			count++;
			startTime = endTime = timeValuePair.getTimestamp();
			if (!startTimeMap.containsKey(deltaObjectId) || startTimeMap.get(deltaObjectId) > startTime) {
				startTimeMap.put(deltaObjectId, startTime);
			}
			if (!endTimeMap.containsKey(deltaObjectId) || endTimeMap.get(deltaObjectId) < endTime) {
				endTimeMap.put(deltaObjectId, endTime);
			}
			while (seriesReader.hasNext()) {
				count++;
				timeValuePair = seriesReader.next();
				endTime = timeValuePair.getTimestamp();
				seriesWriterImpl.write(timeValuePair.getTimestamp(), timeValuePair.getValue().getInt());
			}
			if (!endTimeMap.containsKey(deltaObjectId) || endTimeMap.get(deltaObjectId) < endTime) {
				endTimeMap.put(deltaObjectId, endTime);
			}
			break;
		case INT64:
			seriesWriterImpl.write(timeValuePair.getTimestamp(), timeValuePair.getValue().getLong());
			count++;
			startTime = endTime = timeValuePair.getTimestamp();
			if (!startTimeMap.containsKey(deltaObjectId) || startTimeMap.get(deltaObjectId) > startTime) {
				startTimeMap.put(deltaObjectId, startTime);
			}
			if (!endTimeMap.containsKey(deltaObjectId) || endTimeMap.get(deltaObjectId) < endTime) {
				endTimeMap.put(deltaObjectId, endTime);
			}
			while (seriesReader.hasNext()) {
				count++;
				timeValuePair = seriesReader.next();
				endTime = timeValuePair.getTimestamp();
				seriesWriterImpl.write(timeValuePair.getTimestamp(), timeValuePair.getValue().getLong());
			}
			if (!endTimeMap.containsKey(deltaObjectId) || endTimeMap.get(deltaObjectId) < endTime) {
				endTimeMap.put(deltaObjectId, endTime);
			}
			break;
		case FLOAT:
			seriesWriterImpl.write(timeValuePair.getTimestamp(), timeValuePair.getValue().getFloat());
			count++;
			startTime = endTime = timeValuePair.getTimestamp();
			if (!startTimeMap.containsKey(deltaObjectId) || startTimeMap.get(deltaObjectId) > startTime) {
				startTimeMap.put(deltaObjectId, startTime);
			}
			if (!endTimeMap.containsKey(deltaObjectId) || endTimeMap.get(deltaObjectId) < endTime) {
				endTimeMap.put(deltaObjectId, endTime);
			}
			while (seriesReader.hasNext()) {
				count++;
				timeValuePair = seriesReader.next();
				endTime = timeValuePair.getTimestamp();
				seriesWriterImpl.write(timeValuePair.getTimestamp(), timeValuePair.getValue().getFloat());
			}
			if (!endTimeMap.containsKey(deltaObjectId) || endTimeMap.get(deltaObjectId) < endTime) {
				endTimeMap.put(deltaObjectId, endTime);
			}
			break;
		case DOUBLE:
			seriesWriterImpl.write(timeValuePair.getTimestamp(), timeValuePair.getValue().getDouble());
			count++;
			startTime = endTime = timeValuePair.getTimestamp();
			if (!startTimeMap.containsKey(deltaObjectId) || startTimeMap.get(deltaObjectId) > startTime) {
				startTimeMap.put(deltaObjectId, startTime);
			}
			if (!endTimeMap.containsKey(deltaObjectId) || endTimeMap.get(deltaObjectId) < endTime) {
				endTimeMap.put(deltaObjectId, endTime);
			}
			while (seriesReader.hasNext()) {
				count++;
				timeValuePair = seriesReader.next();
				endTime = timeValuePair.getTimestamp();
				seriesWriterImpl.write(timeValuePair.getTimestamp(), timeValuePair.getValue().getDouble());
			}
			if (!endTimeMap.containsKey(deltaObjectId) || endTimeMap.get(deltaObjectId) < endTime) {
				endTimeMap.put(deltaObjectId, endTime);
			}
			break;
		case TEXT:
			seriesWriterImpl.write(timeValuePair.getTimestamp(), timeValuePair.getValue().getBinary());
			count++;
			startTime = endTime = timeValuePair.getTimestamp();
			if (!startTimeMap.containsKey(deltaObjectId) || startTimeMap.get(deltaObjectId) > startTime) {
				startTimeMap.put(deltaObjectId, startTime);
			}
			if (!endTimeMap.containsKey(deltaObjectId) || endTimeMap.get(deltaObjectId) < endTime) {
				endTimeMap.put(deltaObjectId, endTime);
			}
			while (seriesReader.hasNext()) {
				count++;
				timeValuePair = seriesReader.next();
				endTime = timeValuePair.getTimestamp();
				seriesWriterImpl.write(timeValuePair.getTimestamp(), timeValuePair.getValue().getBinary());
			}
			if (!endTimeMap.containsKey(deltaObjectId) || endTimeMap.get(deltaObjectId) < endTime) {
				endTimeMap.put(deltaObjectId, endTime);
			}
			break;
		default:
			LOGGER.error("Not support data type: {}", dataType);
			break;
		}
		return count;
	}

	private String constructOutputFilePath(String baseDir, String processorName, String fileName) {

		if (baseDir.charAt(baseDir.length() - 1) != File.separatorChar) {
			baseDir = baseDir + File.separatorChar + processorName;
		}
		File dataDir = new File(baseDir);
		if (!dataDir.exists()) {
			LOGGER.warn("The bufferwrite processor data dir doesn't exists, create new directory {}", baseDir);
			dataDir.mkdirs();
		}
		File outputFile = new File(dataDir, fileName);
		return outputFile.getPath();
	}

	private FileSchema constructFileSchema(String processorName) throws WriteProcessException {

		List<ColumnSchema> columnSchemaList;
		columnSchemaList = mManager.getSchemaForFileName(processorName);

		FileSchema fileSchema = null;
		try {
			fileSchema = getFileSchemaFromColumnSchema(columnSchemaList, processorName);
		} catch (WriteProcessException e) {
			LOGGER.error("Get the FileSchema error, the list of ColumnSchema is {}", columnSchemaList);
			throw e;
		}
		return fileSchema;

	}

	private FileSchema getFileSchemaFromColumnSchema(List<ColumnSchema> schemaList, String deltaObjectType)
			throws WriteProcessException {
		JSONArray rowGroup = new JSONArray();

		for (ColumnSchema col : schemaList) {
			JSONObject measurement = new JSONObject();
			measurement.put(JsonFormatConstant.MEASUREMENT_UID, col.name);
			measurement.put(JsonFormatConstant.DATA_TYPE, col.dataType.toString());
			measurement.put(JsonFormatConstant.MEASUREMENT_ENCODING, col.encoding.toString());
			for (Entry<String, String> entry : col.getArgsMap().entrySet()) {
				if (JsonFormatConstant.ENUM_VALUES.equals(entry.getKey())) {
					String[] valueArray = entry.getValue().split(",");
					measurement.put(JsonFormatConstant.ENUM_VALUES, new JSONArray(valueArray));
				} else
					measurement.put(entry.getKey(), entry.getValue().toString());
			}
			rowGroup.put(measurement);
		}
		JSONObject jsonSchema = new JSONObject();
		jsonSchema.put(JsonFormatConstant.JSON_SCHEMA, rowGroup);
		jsonSchema.put(JsonFormatConstant.DELTA_TYPE, deltaObjectType);
		return new FileSchema(jsonSchema);
	}

	@Override
	public boolean canBeClosed() {
		if (isMerging == FileNodeProcessorStatus.NONE) {
			if (newMultiPassLock.writeLock().tryLock()) {
				try {
					if (oldMultiPassLock != null) {
						if (oldMultiPassLock.writeLock().tryLock()) {
							try {
								return true;
							} finally {
								oldMultiPassLock.writeLock().unlock();
							}
						} else {
							LOGGER.info("The filenode {} can't be closed, because it can't get oldMultiPassLock {}",
									getProcessorName(), oldMultiPassLock);
							return false;
						}
					} else {
						return true;
					}
				} finally {
					newMultiPassLock.writeLock().unlock();
				}
			} else {
				LOGGER.info("The filenode {} can't be closed, because it can't get newMultiPassLock {}",
						getProcessorName(), newMultiPassLock);
				return false;
			}
		} else {
			LOGGER.info("The filenode {} can't be closed, because the filenode status is {}", getProcessorName(),
					isMerging);
			return false;
		}
	}

	@Override
	public boolean flush() throws IOException {
		if (bufferWriteProcessor != null) {
			bufferWriteProcessor.flush();
		}
		if (overflowProcessor != null) {
			return overflowProcessor.flush();
		}
		return false;
	}

	/**
	 * Close the bufferwrite processor
	 *
	 * @throws FileNodeProcessorException
	 */
	public void closeBufferWrite() throws FileNodeProcessorException {
		if (bufferWriteProcessor != null) {
			try {
				while (!bufferWriteProcessor.canBeClosed()) {
					try {
						LOGGER.info("The bufferwrite {} can't be closed, wait 100ms",
								bufferWriteProcessor.getProcessorName());
						TimeUnit.MICROSECONDS.sleep(100);
					} catch (InterruptedException e) {
						e.printStackTrace();
					}
				}
				bufferWriteProcessor.close();
				bufferWriteProcessor = null;
				/**
				 * add index for close
				 */
				Map<String, Set<IndexType>> allIndexSeries = mManager.getAllIndexPaths(getProcessorName());

				if (!allIndexSeries.isEmpty()) {
					LOGGER.info(
							"Close buffer write file and append index file, the nameSpacePath is {}, the index "
									+ "type is {}, the index path is {}",
							getProcessorName(), "kvindex", allIndexSeries);
					for (Entry<String, Set<IndexType>> entry : allIndexSeries.entrySet()) {
						Path path = new Path(entry.getKey());
						String deltaObjectId = path.getDeltaObjectToString();
						if (currentIntervalFileNode.getStartTime(deltaObjectId) != -1) {
							DataFileInfo dataFileInfo = new DataFileInfo(
									currentIntervalFileNode.getStartTime(deltaObjectId),
									currentIntervalFileNode.getEndTime(deltaObjectId),
									currentIntervalFileNode.getFilePath());
							for (IndexType indexType : entry.getValue())
								IndexManager.getIndexInstance(indexType).build(path, dataFileInfo, null);
						}
					}
				}
			} catch (BufferWriteProcessorException | PathErrorException | IndexManagerException e) {
				e.printStackTrace();
				throw new FileNodeProcessorException(e);
			}
		}
	}

	/**
	 * Close the overflow processor
	 *
	 * @throws FileNodeProcessorException
	 */
	public void closeOverflow() throws FileNodeProcessorException {
		// close overflow
		if (overflowProcessor != null) {
			try {
				while (!overflowProcessor.canBeClosed()) {
					try {
						LOGGER.info("The overflow {} can't be closed, wait 100ms",
								overflowProcessor.getProcessorName());
						TimeUnit.MICROSECONDS.sleep(100);
					} catch (InterruptedException e) {
						e.printStackTrace();
					}
				}
				overflowProcessor.close();
				overflowProcessor.clear();
				overflowProcessor = null;
			} catch (OverflowProcessorException | IOException e) {
				e.printStackTrace();
				throw new FileNodeProcessorException(e);
			}
		}
	}

	@Override
	public void close() throws FileNodeProcessorException {
		closeBufferWrite();
		closeOverflow();
	}

	public void delete() throws ProcessorException {
		if (TsFileDBConf.enableStatMonitor) {
			// remove the monitor
			LOGGER.info("Deregister the filenode processor: {} from monitor.", getProcessorName());
			StatMonitor.getInstance().deregistStatistics(statStorageDeltaName);
		}
		closeBufferWrite();
		closeOverflow();
	}

	@Override
	public long memoryUsage() {
		long memSize = 0;
		if (bufferWriteProcessor != null) {
			memSize += bufferWriteProcessor.memoryUsage();
		}
		if (overflowProcessor != null) {
			memSize += overflowProcessor.memoryUsage();
		}
		return memSize;
	}

	private void writeStoreToDisk(FileNodeProcessorStore fileNodeProcessorStore) throws FileNodeProcessorException {

		synchronized (fileNodeRestoreFilePath) {
			SerializeUtil<FileNodeProcessorStore> serializeUtil = new SerializeUtil<>();
			try {
				serializeUtil.serialize(fileNodeProcessorStore, fileNodeRestoreFilePath);
				LOGGER.debug("The filenode processor {} writes restore information to the restore file",
						getProcessorName());
			} catch (IOException e) {
				throw new FileNodeProcessorException(e);
			}
		}
	}

	private FileNodeProcessorStore readStoreFromDisk() throws FileNodeProcessorException {

		synchronized (fileNodeRestoreFilePath) {
			FileNodeProcessorStore fileNodeProcessorStore = null;
			SerializeUtil<FileNodeProcessorStore> serializeUtil = new SerializeUtil<>();
			try {
				fileNodeProcessorStore = serializeUtil.deserialize(fileNodeRestoreFilePath)
						.orElse(new FileNodeProcessorStore(false, new HashMap<>(),
								new IntervalFileNode(OverflowChangeType.NO_CHANGE, null),
								new ArrayList<IntervalFileNode>(), FileNodeProcessorStatus.NONE, 0));
			} catch (IOException e) {
				e.printStackTrace();
				throw new FileNodeProcessorException(e);
			}
			return fileNodeProcessorStore;
		}
	}

	public void rebuildIndex() throws FileNodeProcessorException {
		mergeIndex();
		switchMergeIndex();
	}

	public String getFileNodeRestoreFilePath() {
		return fileNodeRestoreFilePath;
	}
}<|MERGE_RESOLUTION|>--- conflicted
+++ resolved
@@ -661,12 +661,7 @@
 		}
 	}
 
-<<<<<<< HEAD
 	public <T extends Comparable<T>> QueryDataSource query(String deltaObjectId, String measurementId, Filter<T> filter)
-=======
-	public QueryDataSource query(String deltaObjectId, String measurementId, SingleSeriesFilterExpression timeFilter,
-								 SingleSeriesFilterExpression freqFilter, SingleSeriesFilterExpression valueFilter)
->>>>>>> f16f038c
 			throws FileNodeProcessorException {
 		// query overflow data
 		TSDataType dataType = null;
@@ -1074,12 +1069,8 @@
 			}
 		}
 
-<<<<<<< HEAD
 		OverflowFileStreamManager.getInstance()
 				.removeMappedByteBuffer(overflowProcessor.getWorkResource().getInsertFilePath());
-=======
-		OverflowFileStreamManager.getInstance().removeMappedByteBuffer(overflowProcessor.getWorkResource().getInsertFilePath());
->>>>>>> f16f038c
 		//
 		// change status from merge to wait
 		//
